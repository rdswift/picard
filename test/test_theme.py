--- conflicted
+++ resolved
@@ -306,7 +306,6 @@
         elif not file_exists:
             assert theme_detect.detect_lxqt_dark_theme() is False
 
-
 @pytest.mark.parametrize(
     ("gsettings_value", "expected"),
     [
@@ -316,7 +315,6 @@
     ],
 )
 def test_freedesktop_color_scheme_detection(gsettings_value: str, expected: bool) -> None:
-<<<<<<< HEAD
     with (
         patch("picard.ui.theme_detect.get_dbus_detector") as mock_get_detector,
         patch("subprocess.run") as mock_run,
@@ -326,9 +324,6 @@
         mock_detector.freedesktop_portal_color_scheme_is_dark.return_value = None
         mock_get_detector.return_value = mock_detector
 
-=======
-    with patch("subprocess.run") as mock_run:
->>>>>>> f7158269
         mock_run.return_value.stdout = gsettings_value
         mock_run.return_value.returncode = 0
         assert theme_detect.detect_freedesktop_color_scheme_dark() is expected
@@ -465,15 +460,9 @@
     else:
         # The Window color should remain the unique color if not overridden
         window_color = palette.color(QtGui.QPalette.ColorGroup.Active, QtGui.QPalette.ColorRole.Window)
-<<<<<<< HEAD
-        assert window_color == QtGui.QColor(
-            123, 123, 123
-        ), f"Palette should not be overridden, got {window_color.getRgb()}"
-=======
         assert window_color == QtGui.QColor(123, 123, 123), (
             f"Palette should not be overridden, got {window_color.getRgb()}"
         )
->>>>>>> f7158269
 
 
 @pytest.mark.parametrize(
@@ -645,12 +634,6 @@
     else:
         # The Window color should remain the unique color if not overridden
         window_color = palette.color(QtGui.QPalette.ColorGroup.Active, QtGui.QPalette.ColorRole.Window)
-<<<<<<< HEAD
-        assert window_color == QtGui.QColor(
-            123, 123, 123
-        ), f"Palette should not be overridden, got {window_color.getRgb()}"
-=======
         assert window_color == QtGui.QColor(123, 123, 123), (
             f"Palette should not be overridden, got {window_color.getRgb()}"
-        )
->>>>>>> f7158269
+        )