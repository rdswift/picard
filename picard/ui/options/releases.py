# -*- coding: utf-8 -*-
#
# Picard, the next-generation MusicBrainz tagger
#
# Copyright (C) 2006 Lukáš Lalinský
# Copyright (C) 2011-2014 Michael Wiencek
# Copyright (C) 2012 Frederik “Freso” S. Olesen
# Copyright (C) 2013-2015, 2018-2024 Laurent Monin
# Copyright (C) 2016-2017 Sambhav Kothari
# Copyright (C) 2017 Suhas
# Copyright (C) 2018-2022 Philipp Wolfer
#
# This program is free software; you can redistribute it and/or
# modify it under the terms of the GNU General Public License
# as published by the Free Software Foundation; either version 2
# of the License, or (at your option) any later version.
#
# This program is distributed in the hope that it will be useful,
# but WITHOUT ANY WARRANTY; without even the implied warranty of
# MERCHANTABILITY or FITNESS FOR A PARTICULAR PURPOSE.  See the
# GNU General Public License for more details.
#
# You should have received a copy of the GNU General Public License
# along with this program; if not, write to the Free Software
# Foundation, Inc., 51 Franklin Street, Fifth Floor, Boston, MA 02110-1301, USA.


from operator import itemgetter

from PyQt6 import (
    QtCore,
    QtWidgets,
)

from picard.config import get_config
from picard.const import (
    RELEASE_FORMATS,
    RELEASE_PRIMARY_GROUPS,
    RELEASE_SECONDARY_GROUPS,
)
from picard.const.countries import RELEASE_COUNTRIES
from picard.const.defaults import DEFAULT_RELEASE_SCORE
from picard.const.sys import IS_WIN
<<<<<<< HEAD
from picard.extension_points.options_pages import register_options_page
from picard.i18n import (
    N_,
    gettext as _,
    gettext_countries,
    pgettext_attributes,
)
from picard.util import strxfrm
=======
from picard.i18n import sort_key
>>>>>>> 233fca07

from picard.ui.forms.ui_options_releases import Ui_ReleasesOptionsPage
from picard.ui.options import OptionsPage
from picard.ui.util import qlistwidget_items
from picard.ui.widgets import ClickableSlider


class TipSlider(ClickableSlider):

    _offset = QtCore.QPoint(0, -30)
    _step = 5
    _pagestep = 25
    _minimum = 0
    _maximum = 100

    def __init__(self, parent=None):
        super().__init__(parent=parent)

        self.style = QtWidgets.QApplication.style()
        self.opt = QtWidgets.QStyleOptionSlider()
        self.setMinimum(self._minimum)
        self.setMaximum(self._maximum)
        self.setOrientation(QtCore.Qt.Orientation.Horizontal)
        self.setSingleStep(self._step)
        self.setTickInterval(self._step)
        self.setPageStep(self._pagestep)
        self.tagger = QtCore.QCoreApplication.instance()

    def showEvent(self, event):
        super().showEvent(event)
        if not IS_WIN:
            self.valueChanged.connect(self.show_tip)

    def hideEvent(self, event):
        super().hideEvent(event)
        if not IS_WIN:
            try:
                self.valueChanged.disconnect(self.show_tip)
            except TypeError:
                pass

    def show_tip(self, value):
        self.round_value(value)
        self.initStyleOption(self.opt)
        cc_slider = self.style.ComplexControl.CC_Slider
        sc_slider_handle = self.style.SubControl.SC_ScrollBarSlider
        rectHandle = self.style.subControlRect(cc_slider, self.opt, sc_slider_handle)

        offset = self._offset * self.tagger.primaryScreen().devicePixelRatio()
        pos_local = rectHandle.topLeft() + offset
        pos_global = self.mapToGlobal(pos_local)
        QtWidgets.QToolTip.showText(pos_global, str(self.value()), self)

    def round_value(self, value):
        step = max(1, int(self._step))
        if step > 1:
            super().setValue(int(value / step) * step)


class ReleaseTypeScore:

    def __init__(self, group, layout, label, cell):
        row, column = cell  # it uses 2 cells (r,c and r,c+1)
        self.group = group
        self.layout = layout
        self.label = QtWidgets.QLabel(self.group)
        self.label.setText(label)
        self.layout.addWidget(self.label, row, column, 1, 1)
        self.slider = TipSlider(parent=self.group)
        self.layout.addWidget(self.slider, row, column + 1, 1, 1)
        self.reset()

    def setValue(self, value):
        self.slider.setValue(int(value * 100))

    def value(self):
        return float(self.slider.value()) / 100.0

    def reset(self):
        self.setValue(DEFAULT_RELEASE_SCORE)


class RowColIter:

    def __init__(self, max_cells, max_cols=6, step=2):
        assert max_cols % step == 0
        self.step = step
        self.cols = max_cols
        self.rows = int((max_cells - 1) / (self.cols / step)) + 1
        self.current = (-1, 0)

    def __iter__(self):
        return self

    def __next__(self):
        row, col = self.current
        row += 1
        if row == self.rows:
            col += self.step
            row = 0
        self.current = (row, col)
        return self.current


class ReleasesOptionsPage(OptionsPage):

    NAME = 'releases'
    TITLE = N_("Preferred Releases")
    PARENT = 'metadata'
    SORT_ORDER = 10
    ACTIVE = True
    HELP_URL = "/config/options_releases.html"

    def __init__(self, parent=None):
        super().__init__(parent=parent)
        self.ui = Ui_ReleasesOptionsPage()
        self.ui.setupUi(self)

        self._release_type_sliders = {}

        def add_slider(name, griditer, context):
            label = pgettext_attributes(context, name)
            self._release_type_sliders[name] = ReleaseTypeScore(
                self.ui.type_group,
                self.ui.gridLayout,
                label,
                next(griditer))

        griditer = RowColIter(len(RELEASE_PRIMARY_GROUPS)
                              + len(RELEASE_SECONDARY_GROUPS)
                              + 1)  # +1 for Reset button
        for name in RELEASE_PRIMARY_GROUPS:
            add_slider(name, griditer, context='release_group_primary_type')
        for name in sorted(RELEASE_SECONDARY_GROUPS,
                           key=lambda v: pgettext_attributes('release_group_secondary_type', v)):
            add_slider(name, griditer, context='release_group_secondary_type')

        reset_types_btn = QtWidgets.QPushButton(self.ui.type_group)
        reset_types_btn.setText(_("Reset all"))
        sizePolicy = QtWidgets.QSizePolicy(QtWidgets.QSizePolicy.Policy.Minimum, QtWidgets.QSizePolicy.Policy.Fixed)
        sizePolicy.setHorizontalStretch(0)
        sizePolicy.setVerticalStretch(0)
        sizePolicy.setHeightForWidth(reset_types_btn.sizePolicy().hasHeightForWidth())
        reset_types_btn.setSizePolicy(sizePolicy)
        r, c = next(griditer)
        self.ui.gridLayout.addWidget(reset_types_btn, r, c, 1, 2)
        reset_types_btn.clicked.connect(self.reset_preferred_types)

        self.setTabOrder(reset_types_btn, self.ui.country_list)
        self.setTabOrder(self.ui.country_list, self.ui.preferred_country_list)
        self.setTabOrder(self.ui.preferred_country_list, self.ui.add_countries)
        self.setTabOrder(self.ui.add_countries, self.ui.remove_countries)
        self.setTabOrder(self.ui.remove_countries, self.ui.format_list)
        self.setTabOrder(self.ui.format_list, self.ui.preferred_format_list)
        self.setTabOrder(self.ui.preferred_format_list, self.ui.add_formats)
        self.setTabOrder(self.ui.add_formats, self.ui.remove_formats)

        self.ui.add_countries.clicked.connect(self.add_preferred_countries)
        self.ui.remove_countries.clicked.connect(self.remove_preferred_countries)
        self.ui.add_formats.clicked.connect(self.add_preferred_formats)
        self.ui.remove_formats.clicked.connect(self.remove_preferred_formats)
        self.ui.country_list.setSelectionMode(QtWidgets.QAbstractItemView.SelectionMode.ExtendedSelection)
        self.ui.preferred_country_list.setSelectionMode(QtWidgets.QAbstractItemView.SelectionMode.ExtendedSelection)
        self.ui.format_list.setSelectionMode(QtWidgets.QAbstractItemView.SelectionMode.ExtendedSelection)
        self.ui.preferred_format_list.setSelectionMode(QtWidgets.QAbstractItemView.SelectionMode.ExtendedSelection)

        self.register_setting('release_type_scores', ['type_group'])
        self.register_setting('preferred_release_countries', ['country_group'])
        self.register_setting('preferred_release_formats', ['format_group'])

    def restore_defaults(self):
        # Clear lists
        self.ui.preferred_country_list.clear()
        self.ui.preferred_format_list.clear()
        self.ui.country_list.clear()
        self.ui.format_list.clear()
        super().restore_defaults()

    def load(self):
        config = get_config()
        scores = dict(config.setting['release_type_scores'])
        for (release_type, release_type_slider) in self._release_type_sliders.items():
            release_type_slider.setValue(scores.get(release_type,
                                                    DEFAULT_RELEASE_SCORE))

        self._load_list_items('preferred_release_countries', RELEASE_COUNTRIES,
                              self.ui.country_list, self.ui.preferred_country_list)
        self._load_list_items('preferred_release_formats', RELEASE_FORMATS,
                              self.ui.format_list, self.ui.preferred_format_list)

    def save(self):
        config = get_config()
        scores = []
        for (release_type, release_type_slider) in self._release_type_sliders.items():
            scores.append((release_type, release_type_slider.value()))
        config.setting['release_type_scores'] = scores

        self._save_list_items('preferred_release_countries', self.ui.preferred_country_list)
        self._save_list_items('preferred_release_formats', self.ui.preferred_format_list)

    def reset_preferred_types(self):
        for release_type_slider in self._release_type_sliders.values():
            release_type_slider.reset()

    def add_preferred_countries(self):
        self._move_selected_items(self.ui.country_list, self.ui.preferred_country_list)

    def remove_preferred_countries(self):
        self._move_selected_items(self.ui.preferred_country_list, self.ui.country_list)
        self.ui.country_list.sortItems()

    def add_preferred_formats(self):
        self._move_selected_items(self.ui.format_list, self.ui.preferred_format_list)

    def remove_preferred_formats(self):
        self._move_selected_items(self.ui.preferred_format_list, self.ui.format_list)
        self.ui.format_list.sortItems()

    def _move_selected_items(self, list1, list2):
        for item in list1.selectedItems():
            clone = item.clone()
            list2.addItem(clone)
            list1.takeItem(list1.row(item))

    def _load_list_items(self, setting, source, list1, list2):
        if setting == 'preferred_release_countries':
            source_list = [(c[0], gettext_countries(c[1])) for c in
                           source.items()]
        elif setting == 'preferred_release_formats':
            source_list = [(c[0], pgettext_attributes('medium_format', c[1])) for c
                           in source.items()]
        else:
            source_list = [(c[0], _(c[1])) for c in source.items()]

        def fcmp(x):
            return sort_key(x[1])
        source_list.sort(key=fcmp)
        config = get_config()
        saved_data = config.setting[setting]
        move = []
        for data, name in source_list:
            item = QtWidgets.QListWidgetItem(name)
            item.setData(QtCore.Qt.ItemDataRole.UserRole, data)
            try:
                i = saved_data.index(data)
                move.append((i, item))
            except BaseException:
                list1.addItem(item)
        move.sort(key=itemgetter(0))
        for i, item in move:
            list2.addItem(item)

    def _save_list_items(self, setting, list1):
        data = [
            item.data(QtCore.Qt.ItemDataRole.UserRole)
            for item in qlistwidget_items(list1)
        ]
        config = get_config()
        config.setting[setting] = data


register_options_page(ReleasesOptionsPage)<|MERGE_RESOLUTION|>--- conflicted
+++ resolved
@@ -41,18 +41,14 @@
 from picard.const.countries import RELEASE_COUNTRIES
 from picard.const.defaults import DEFAULT_RELEASE_SCORE
 from picard.const.sys import IS_WIN
-<<<<<<< HEAD
 from picard.extension_points.options_pages import register_options_page
 from picard.i18n import (
     N_,
     gettext as _,
     gettext_countries,
     pgettext_attributes,
+    sort_key,
 )
-from picard.util import strxfrm
-=======
-from picard.i18n import sort_key
->>>>>>> 233fca07
 
 from picard.ui.forms.ui_options_releases import Ui_ReleasesOptionsPage
 from picard.ui.options import OptionsPage
