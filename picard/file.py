# -*- coding: utf-8 -*-
#
# Picard, the next-generation MusicBrainz tagger
# Copyright (C) 2004 Robert Kaye
# Copyright (C) 2006 Lukáš Lalinský
#
# This program is free software; you can redistribute it and/or
# modify it under the terms of the GNU General Public License
# as published by the Free Software Foundation; either version 2
# of the License, or (at your option) any later version.
#
# This program is distributed in the hope that it will be useful,
# but WITHOUT ANY WARRANTY; without even the implied warranty of
# MERCHANTABILITY or FITNESS FOR A PARTICULAR PURPOSE.  See the
# GNU General Public License for more details.
#
# You should have received a copy of the GNU General Public License
# along with this program; if not, write to the Free Software
# Foundation, Inc., 51 Franklin Street, Fifth Floor, Boston, MA 02110-1301, USA.

import glob
import os.path
import shutil
import sys
import re
import traceback
from PyQt4 import QtCore
from picard.mbxml import artist_credit_from_node
from picard.metadata import Metadata
from picard.ui.item import Item
from picard.script import ScriptParser
from picard.similarity import similarity2
from picard.util import (
    call_next,
    decode_filename,
    encode_filename,
    make_short_filename,
    replace_win32_incompat,
    replace_non_ascii,
    sanitize_filename,
    partial,
    unaccent,
    format_time,
    LockableObject,
    pathcmp,
    mimetype
    )


class File(LockableObject, Item):

    __id_counter = 0
    @staticmethod
    def new_id():
        File.__id_counter += 1
        return File.__id_counter

    UNDEFINED = -1
    PENDING = 0
    NORMAL = 1
    CHANGED = 2
    ERROR = 3
    REMOVED = 4

    def __init__(self, filename):
        super(File, self).__init__()
        self.id = self.new_id()
        self.filename = filename
        self.base_filename = os.path.basename(filename)
        self._state = File.UNDEFINED
        self.state = File.PENDING
        self.error = None

        self.orig_metadata = Metadata()
        self.user_metadata = Metadata()
        self.server_metadata = Metadata()
        self.saved_metadata = self.server_metadata
        self.metadata = self.user_metadata

        self.orig_metadata['title'] = os.path.basename(self.filename)

        self.user_metadata.copy(self.orig_metadata)
        self.server_metadata.copy(self.orig_metadata)

        self.similarity = 1.0
        self.parent = None

        self.lookup_task = None

        self.comparison_weights = {"title": 13, "artist": 4, "album": 5,
            "length": 10, "totaltracks": 4, "releasetype": 20,
            "releasecountry": 2, "format": 2}

    def __repr__(self):
        return '<File #%d %r>' % (self.id, self.base_filename)

    def load(self, next):
        self.tagger.load_queue.put((
            partial(self._load, self.filename),
            partial(self._loading_finished, next),
            QtCore.Qt.LowEventPriority + 1))

    @call_next
    def _loading_finished(self, next, result=None, error=None):
        if self.state != self.PENDING:
            return
        if error is not None:
            self.error = str(error)
            self.state = self.ERROR
        else:
            self.error = None
            self.state = self.NORMAL
            self._copy_metadata(result)
        self.update()
        return self

    def _copy_metadata(self, metadata):
        filename, extension = os.path.splitext(os.path.basename(self.filename))
        self.metadata.copy(metadata)
        self.metadata['~extension'] = extension[1:].lower()
        if 'title' not in self.metadata:
            self.metadata['title'] = filename
        if 'tracknumber' not in self.metadata:
            match = re.match("(?:track)?\s*(?:no|nr)?\s*(\d+)", filename, re.I)
            if match:
                try:
                    tracknumber = int(match.group(1))
                except ValueError:
                    pass
                else:
                    self.metadata['tracknumber'] = str(tracknumber)
        self.orig_metadata.copy(self.metadata)

    def has_error(self):
        return self.state == File.ERROR

    def _load(self):
        """Load metadata from the file."""
        raise NotImplementedError

    def save(self, next, settings):
        self.set_pending()
        metadata = Metadata()
        metadata.copy(self.metadata)
        self.tagger.save_queue.put((
            partial(self._save_and_rename, self.filename, metadata, settings),
            partial(self._saving_finished, next),
            QtCore.Qt.LowEventPriority + 2))

    def _save_and_rename(self, old_filename, metadata, settings):
        """Save the metadata."""
        new_filename = old_filename
        if not settings["dont_write_tags"]:
            self._save(old_filename, metadata, settings)
        # Rename files
        if settings["rename_files"] or settings["move_files"]:
            new_filename = self._rename(old_filename, metadata, settings)
        # Move extra files (images, playlists, etc.)
        if settings["move_files"] and settings["move_additional_files"]:
            self._move_additional_files(old_filename, new_filename,
                                        settings)
        # Delete empty directories
        if settings["delete_empty_dirs"]:
            try:
                os.removedirs(encode_filename(os.path.dirname(old_filename)))
            except EnvironmentError:
                pass
        # Save cover art images
        if settings["save_images_to_files"]:
            self._save_images(new_filename, metadata, settings)
        return new_filename

    @call_next
    def _saving_finished(self, next, result=None, error=None):
        old_filename = new_filename = self.filename
        if error is not None:
            self.error = str(error)
            self.set_state(File.ERROR, update=True)
        else:
            self.filename = new_filename = result
            length = self.orig_metadata.length
            temp_info = {}
            for info in ('~#bitrate', '~#sample_rate', '~#channels',
                         '~#bits_per_sample', '~format', '~extension'):
                temp_info[info] = self.orig_metadata[info]
            self.orig_metadata.copy(self.metadata)
            self.orig_metadata.length = length
            for k, v in temp_info.items():
                self.orig_metadata[k] = v
            self.metadata.changed = False
            self.error = None
            self.clear_pending()
        return self, old_filename, new_filename

    def _save(self, filename, metadata, settings):
        """Save the metadata."""
        raise NotImplementedError

    def _script_to_filename(self, format, file_metadata, settings):
        metadata = Metadata()
        metadata.copy(file_metadata)
        # make sure every metadata can safely be used in a path name
        for name in metadata.keys():
            if isinstance(metadata[name], basestring):
                metadata[name] = sanitize_filename(metadata[name])
        format = format.replace("\t", "").replace("\n", "")
        filename = ScriptParser().eval(format, metadata, self)
        # replace incompatible characters
        if settings["windows_compatible_filenames"] or sys.platform == "win32":
            filename = replace_win32_incompat(filename)
        if settings["ascii_filenames"]:
            if isinstance(filename, unicode):
                filename = unaccent(filename)
            filename = replace_non_ascii(filename)
        return filename

    def _make_filename(self, filename, metadata, settings):
        """Constructs file name based on metadata and file naming formats."""
        if settings["move_files"]:
            new_dirname = settings["move_files_to"]
            if not os.path.isabs(new_dirname):
                new_dirname = os.path.normpath(os.path.join(os.path.dirname(filename), new_dirname))
        else:
            new_dirname = os.path.dirname(filename)
        old_dirname = new_dirname
        new_filename, ext = os.path.splitext(os.path.basename(filename))

        if settings["rename_files"]:
            # expand the naming format
            format = settings['file_naming_format']
            if settings['use_va_format'] and metadata['compilation'] == '1':
                format = settings['va_file_naming_format']
            if len(format) > 0:
                new_filename = self._script_to_filename(format, metadata, settings)
                if not settings['move_files']:
                    new_filename = os.path.basename(new_filename)
                new_filename = make_short_filename(new_dirname, new_filename)
                # win32 compatibility fixes
                if settings['windows_compatible_filenames'] or sys.platform == 'win32':
                    new_filename = new_filename.replace('./', '_/').replace('.\\', '_\\')
                # replace . at the beginning of file and directory names
                new_filename = new_filename.replace('/.', '/_').replace('\\.', '\\_')
                if new_filename[0] == '.':
                    new_filename = '_' + new_filename[1:]
        return os.path.realpath(os.path.join(new_dirname, new_filename + ext.lower()))

    def _rename(self, old_filename, metadata, settings):
        new_filename, ext = os.path.splitext(
            self._make_filename(old_filename, metadata, settings))
        if old_filename != new_filename + ext:
            new_dirname = os.path.dirname(new_filename)
            if not os.path.isdir(encode_filename(new_dirname)):
                os.makedirs(new_dirname)
            tmp_filename = new_filename
            i = 1
            while (not pathcmp(old_filename, new_filename + ext) and
                   os.path.exists(encode_filename(new_filename + ext))):
                new_filename = "%s (%d)" % (tmp_filename, i)
                i += 1
            new_filename = new_filename + ext
            self.log.debug("Moving file %r => %r", old_filename, new_filename)
            shutil.move(encode_filename(old_filename), encode_filename(new_filename))
            return new_filename
        else:
            return old_filename

    def _save_images(self, filename, metadata, settings):
        """Save the cover images to disk."""
        if not metadata.images:
            return
        overwrite = settings["save_images_overwrite"]
        image_filename = self._script_to_filename(
            settings["cover_image_filename"], metadata, settings)
        if not image_filename:
            image_filename = "cover"
        if os.path.isabs(image_filename):
            filename = image_filename
        else:
            filename = os.path.join(os.path.dirname(filename), image_filename)
        if settings['windows_compatible_filenames'] or sys.platform == 'win32':
            filename = filename.replace('./', '_/').replace('.\\', '_\\')
        filename = encode_filename(filename)
        i = 0
        for mime, data in metadata.images:
            image_filename = filename
            ext = mimetype.get_extension(mime, ".jpg")
            if i > 0:
                image_filename = "%s (%d)" % (filename, i)
            i += 1
            while os.path.exists(image_filename + ext) and not overwrite:
                if os.path.getsize(image_filename + ext) == len(data):
                    self.log.debug("Identical file size, not saving %r", image_filename)
                    break
                image_filename = "%s (%d)" % (filename, i)
                i += 1
            else:
                self.log.debug("Saving cover images to %r", image_filename)
                f = open(image_filename + ext, "wb")
                f.write(data)
                f.close()

    def _move_additional_files(self, old_filename, new_filename, settings):
        """Move extra files, like playlists..."""
        old_path = encode_filename(os.path.dirname(old_filename))
        new_path = encode_filename(os.path.dirname(new_filename))
        patterns = encode_filename(settings["move_additional_files_pattern"])
        patterns = filter(bool, [p.strip() for p in patterns.split()])
        files = []
        for pattern in patterns:
            # FIXME glob1 is not documented, maybe we need our own implemention?
            for old_file in glob.glob1(old_path, pattern):
                new_file = os.path.join(new_path, old_file)
                old_file = os.path.join(old_path, old_file)
                # FIXME we shouldn't do this from a thread!
                if self.tagger.get_file_by_filename(decode_filename(old_file)):
                    self.log.debug("File loaded in the tagger, not moving %r", old_file)
                    continue
                self.log.debug("Moving %r to %r", old_file, new_file)
                shutil.move(old_file, new_file)

    def remove(self, from_parent=True):
        if from_parent and self.parent:
            self.log.debug("Removing %r from %r", self, self.parent)
            self.parent.remove_file(self)
        self.tagger.puidmanager.remove(self.metadata['musicip_puid'])
        self.state = File.REMOVED

    def move(self, parent):
        if parent != self.parent:
            self.log.debug("Moving %r from %r to %r", self, self.parent, parent)
            self.clear_lookup_task()
            if self.parent:
                self.clear_pending()
                self.parent.remove_file(self)
            self.parent = parent
            self.parent.add_file(self)
            self.tagger.puidmanager.update(self.metadata['musicip_puid'], self.metadata['musicbrainz_trackid'])

    def _move(self, parent):
        if parent != self.parent:
            self.log.debug("Moving %r from %r to %r", self, self.parent, parent)
            if self.parent:
                self.parent.remove_file(self)
            self.parent = parent
            self.tagger.puidmanager.update(self.metadata['musicip_puid'], self.metadata['musicbrainz_trackid'])

    def supports_tag(self, name):
        """Returns whether tag ``name`` can be saved to the file."""
        return True

    def is_saved(self):
        return self.similarity == 1.0 and self.state == File.NORMAL

    def update(self, signal=True):
        for name, values in self.metadata.rawitems():
            if not name.startswith('~') and self.supports_tag(name):
                if self.orig_metadata.getall(name) != values:
                    #print name, values, self.orig_metadata.getall(name)
                    self.similarity = self.orig_metadata.compare(self.metadata)
                    if self.state in (File.CHANGED, File.NORMAL):
                        self.state = File.CHANGED
                    break
        else:
            self.similarity = 1.0
            if self.state in (File.CHANGED, File.NORMAL):
                self.state = File.NORMAL
        if signal:
            self.log.debug("Updating file %r", self)
            self.parent.update_file(self)

    def can_save(self):
        """Return if this object can be saved."""
        return True

    def can_remove(self):
        """Return if this object can be removed."""
        return True

    def can_edit_tags(self):
        """Return if this object supports tag editing."""
        return True

    def can_analyze(self):
        """Return if this object can be fingerprinted."""
        return True

    def can_autotag(self):
        return True

    def can_refresh(self):
        return False

    def _info(self, metadata, file):
        if hasattr(file.info, 'length'):
            metadata.length = int(file.info.length * 1000)
        if hasattr(file.info, 'bitrate') and file.info.bitrate:
            metadata['~#bitrate'] = file.info.bitrate / 1000.0
        if hasattr(file.info, 'sample_rate') and file.info.sample_rate:
            metadata['~#sample_rate'] = file.info.sample_rate
        if hasattr(file.info, 'channels') and file.info.channels:
            metadata['~#channels'] = file.info.channels
        if hasattr(file.info, 'bits_per_sample') and file.info.bits_per_sample:
            metadata['~#bits_per_sample'] = file.info.bits_per_sample
        metadata['~format'] = self.__class__.__name__.replace('File', '')

    def get_state(self):
        return self._state


    # in order to significantly speed up performance, the number of pending
    #  files is cached
    num_pending_files = 0

    def set_state(self, state, update=False):
        if state != self._state:
            if state == File.PENDING:
                File.num_pending_files += 1
            elif self._state == File.PENDING:
                File.num_pending_files -= 1
        self._state = state
        if update:
            self.update()
        self.tagger.emit(QtCore.SIGNAL("file_state_changed"), File.num_pending_files)

    state = property(get_state, set_state)

    def column(self, column):
        if self.orig_metadata:
            md = self.orig_metadata
        else:
            md = self.metadata
        if column == '~length':
            return format_time(md.length), self.similarity
        else:
            return md[column], self.similarity

    def _compare_to_track(self, track):
        """
        Compare file metadata to a MusicBrainz track.

        Weigths:
          * title                = 13
          * artist name          = 4
          * release name         = 5
          * length               = 10
          * number of tracks     = 4
          * album type           = 20
          * release country      = 2
          * format               = 2

        """
        total = 0.0
        parts = []
        w = self.comparison_weights

        if 'title' in self.metadata:
            a = self.metadata['title']
            b = track.title[0].text
            parts.append((similarity2(a, b), w["title"]))
            total += w["title"]

        if 'artist' in self.metadata:
            a = self.metadata['artist']
            b = artist_credit_from_node(track.artist_credit[0], self.config)[0]
            parts.append((similarity2(a, b), w["artist"]))
            total += w["artist"]

        a = self.metadata.length
        if a > 0 and 'length' in track.children:
            b = int(track.length[0].text)
            score = 1.0 - min(abs(a - b), 30000) / 30000.0
            parts.append((score, w["length"]))
            total += w["length"]

        releases = []
        if "release_list" in track.children and "release" in track.release_list[0].children:
            releases = track.release_list[0].release

        if not releases:
            return (total, None)

        scores = []
        for release in releases:
            t, p = self.metadata.compare_to_release(release, w, self.config)
            total_ = total + t
            parts_ = list(parts) + p
            scores.append((reduce(lambda x, y: x + y[0] * y[1] / total_, parts_, 0.0), release.id))

        return max(scores, key=lambda x: x[0])

    def _lookup_finished(self, lookuptype, document, http, error):
        self.lookup_task = None

        if self.state == File.REMOVED:
            return

        try:
            m = document.metadata[0]
            if lookuptype == "metadata":
                tracks = m.recording_list[0].recording
            elif lookuptype == "puid":
                tracks = m.puid[0].recording_list[0].recording
            elif lookuptype == "trackid":
                tracks = m.recording
        except (AttributeError, IndexError):
            tracks = None

        # no matches
        if not tracks:
            self.tagger.window.set_statusbar_message(N_("No matching tracks for file %s"), self.filename, timeout=3000)
            self.clear_pending()
            return

        # multiple matches -- calculate similarities to each of them
        matches = []
        for track in tracks:
            score, release = self._compare_to_track(track)
            matches.append((score, track, release))
        matches.sort(reverse=True)
        #self.log.debug("Track matches: %r", matches)

        if lookuptype != 'puid':
            threshold = self.config.setting['file_lookup_threshold']
            if matches[0][0] < threshold:
                self.tagger.window.set_statusbar_message(N_("No matching tracks above the threshold for file %s"), self.filename, timeout=3000)
                self.clear_pending()
                return
        self.tagger.window.set_statusbar_message(N_("File %s identified!"), self.filename, timeout=3000)
        self.clear_pending()

        albumid = matches[0][2]
        track = matches[0][1]
        if lookuptype == 'puid':
            self.tagger.puidmanager.add(self.metadata['musicip_puid'], track.id)
        if albumid:
            self.tagger.move_file_to_track(self, albumid, track.id)
        else:
            self.tagger.move_file_to_nat(self, track.id, node=track)

<<<<<<< HEAD
    def lookup_trackid(self, trackid):
        """ Try to identify the file using the trackid. """
        self.clear_lookup_task()
        self.lookup_task = self.tagger.xmlws.get_track_by_id(trackid, partial(self._lookup_finished, 'trackid'))

=======
>>>>>>> 7be16905
    def lookup_puid(self, puid):
        """ Try to identify the file using the PUID. """
        self.tagger.window.set_statusbar_message(N_("Looking up the PUID for file %s..."), self.filename)
        self.clear_lookup_task()
        self.lookup_task = self.tagger.xmlws.lookup_puid(puid, partial(self._lookup_finished, 'puid'))

    def lookup_metadata(self):
        """ Try to identify the file using the existing metadata. """
        self.tagger.window.set_statusbar_message(N_("Looking up the metadata for file %s..."), self.filename)
        self.clear_lookup_task()
        self.lookup_task = self.tagger.xmlws.find_tracks(partial(self._lookup_finished, 'metadata'),
            track=self.metadata.get('title', ''),
            artist=self.metadata.get('artist', ''),
            release=self.metadata.get('album', ''),
            tnum=self.metadata.get('tracknumber', ''),
            tracks=self.metadata.get('totaltracks', ''),
            qdur=str(self.metadata.length / 2000),
            limit=25)

    def clear_lookup_task(self):
        if self.lookup_task:
            self.tagger.xmlws.remove_task(self.lookup_task)
            self.lookup_task = None

    def set_pending(self):
        if self.state == File.REMOVED:
            return
        self.state = File.PENDING
        self.update()

    def clear_pending(self):
        if self.state == File.PENDING:
            self.state = File.NORMAL
            self.update()

    def iterfiles(self, save=False):
        yield self

    def _get_tracknumber(self):
        try:
            return int(self.metadata["tracknumber"])
        except:
            return 0
    tracknumber = property(_get_tracknumber, doc="The track number as an int.")

    def _get_discnumber(self):
        try:
            return int(self.metadata["discnumber"])
        except:
            return 0
    discnumber = property(_get_discnumber, doc="The disc number as an int.")<|MERGE_RESOLUTION|>--- conflicted
+++ resolved
@@ -537,14 +537,6 @@
         else:
             self.tagger.move_file_to_nat(self, track.id, node=track)
 
-<<<<<<< HEAD
-    def lookup_trackid(self, trackid):
-        """ Try to identify the file using the trackid. """
-        self.clear_lookup_task()
-        self.lookup_task = self.tagger.xmlws.get_track_by_id(trackid, partial(self._lookup_finished, 'trackid'))
-
-=======
->>>>>>> 7be16905
     def lookup_puid(self, puid):
         """ Try to identify the file using the PUID. """
         self.tagger.window.set_statusbar_message(N_("Looking up the PUID for file %s..."), self.filename)
