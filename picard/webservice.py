# -*- coding: utf-8 -*-
#
# Picard, the next-generation MusicBrainz tagger
# Copyright (C) 2007 Lukáš Lalinský
# Copyright (C) 2009 Carlin Mangar
#
# This program is free software; you can redistribute it and/or
# modify it under the terms of the GNU General Public License
# as published by the Free Software Foundation; either version 2
# of the License, or (at your option) any later version.
#
# This program is distributed in the hope that it will be useful,
# but WITHOUT ANY WARRANTY; without even the implied warranty of
# MERCHANTABILITY or FITNESS FOR A PARTICULAR PURPOSE.  See the
# GNU General Public License for more details.
#
# You should have received a copy of the GNU General Public License
# along with this program; if not, write to the Free Software
# Foundation, Inc., 51 Franklin Street, Fifth Floor, Boston, MA 02110-1301, USA.


"""
Asynchronous XML web service.
"""

import os
import sys
import re
import traceback
from collections import deque, defaultdict
from PyQt4 import QtCore, QtNetwork, QtXml
from picard import version_string
from picard.util import partial
from picard.const import PUID_SUBMIT_HOST, PUID_SUBMIT_PORT


REQUEST_DELAY = defaultdict(lambda: 1000)
USER_AGENT_STRING = 'MusicBrainz%%20Picard-%s' % version_string


def _escape_lucene_query(text):
    return re.sub(r'([+\-&|!(){}\[\]\^"~*?:\\])', r'\\\1', text)


def _wrap_xml_metadata(data):
    return ('<?xml version="1.0" encoding="UTF-8"?>' +
        '<metadata xmlns="http://musicbrainz.org/ns/mmd-2.0#">%s</metadata>' % data)


class XmlNode(object):

    def __init__(self):
        self.text = u''
        self.children = {}
        self.attribs = {}

    def __repr__(self):
        return repr(self.__dict__)

    def __getattr__(self, name):
        try:
            return self.children[name]
        except KeyError:
            try:
                return self.attribs[name]
            except KeyError:
                raise AttributeError, name


class XmlHandler(QtXml.QXmlDefaultHandler):

    def init(self):
        self.document = XmlNode()
        self.node = self.document
        _node_name_re = re.compile('[^a-zA-Z0-9]')
        self._node_name = lambda n: _node_name_re.sub('_', unicode(n))
        self.path = []

    def startElement(self, namespace, name, qname, attrs):
        node = XmlNode()
        for i in xrange(attrs.count()):
            node.attribs[self._node_name(attrs.localName(i))] = unicode(attrs.value(i))
        self.node.children.setdefault(self._node_name(name), []).append(node)
        self.path.append(self.node)
        self.node = node
        return True

    def endElement(self, namespace, name, qname):
        self.node = self.path.pop()
        return True

    def characters(self, text):
        self.node.text += unicode(text)
        return True


class XmlWebService(QtCore.QObject):
    """
    Signals:
      - authentication_required
    """

    def __init__(self, parent=None):
        QtCore.QObject.__init__(self, parent)
        self.manager = QtNetwork.QNetworkAccessManager()
        self.setup_proxy()
        self.manager.connect(self.manager, QtCore.SIGNAL("finished(QNetworkReply *)"), self._process_reply)
        self.manager.connect(self.manager, QtCore.SIGNAL("authenticationRequired(QNetworkReply *, QAuthenticator *)"), self._site_authenticate)
        self.manager.connect(self.manager, QtCore.SIGNAL("proxyAuthenticationRequired(QNetworkProxy *, QAuthenticator *)"), self._proxy_authenticate)
        self._last_request_times = {}
        self._active_requests = {}
        self._high_priority_queues = {}
        self._low_priority_queues = {}
        self._hosts = []
        self._timer = QtCore.QTimer(self)
        self._timer.setSingleShot(True)
        self._timer.timeout.connect(self._run_next_task)
        self._request_methods = {
            "GET": self.manager.get,
            "POST": self.manager.post,
            "PUT": self.manager.put,
            "DELETE": self.manager.deleteResource
        }

    def setup_proxy(self):
        self.proxy = QtNetwork.QNetworkProxy()
        if self.config.setting["use_proxy"]:
            self.proxy.setType(QtNetwork.QNetworkProxy.HttpProxy)
            self.proxy.setHostName(self.config.setting["proxy_server_host"])
            self.proxy.setPort(self.config.setting["proxy_server_port"])
            self.proxy.setUser(self.config.setting["proxy_username"])
            self.proxy.setPassword(self.config.setting["proxy_password"])
        self.manager.setProxy(self.proxy)

    def _start_request(self, method, host, port, path, data, handler, xml, mblogin=False):
        self.log.debug("%s http://%s:%d%s", method, host, port, path)
        url = QtCore.QUrl.fromEncoded("http://%s:%d%s" % (host, port, path))
        if mblogin:
            url.setUserName(self.config.setting["username"])
            url.setPassword(self.config.setting["password"])
        request = QtNetwork.QNetworkRequest(url)
        request.setRawHeader("User-Agent", "MusicBrainz-Picard/%s" % version_string)
        if method == "POST" and host == self.config.setting["server_host"]:
            request.setHeader(QtNetwork.QNetworkRequest.ContentTypeHeader, "application/xml; charset=utf-8")
        send = self._request_methods[method]
        reply = send(request, data) if data is not None else send(request)
        key = (host, port)
        self._last_request_times[key] = QtCore.QTime.currentTime()
        self._active_requests[reply] = (request, handler, xml)
        return True

    def _process_reply(self, reply):
        try:
            request, handler, xml = self._active_requests.pop(reply)
        except KeyError:
            self.log.error("Error: Request not found for %s" % str(reply.request().url().toString()))
            return
        error = int(reply.error())
        if handler is not None:
            if error:
                #print "ERROR", reply.error(), reply.errorString()
                #for name in reply.rawHeaderList():
                #    print name, reply.rawHeader(name)
                self.log.debug("HTTP Error: %d", error)
            if xml:
                xml_handler = XmlHandler()
                xml_handler.init()
                xml_reader = QtXml.QXmlSimpleReader()
                xml_reader.setContentHandler(xml_handler)
                xml_input = QtXml.QXmlInputSource(reply)
                xml_reader.parse(xml_input)
                handler(xml_handler.document, reply, error)
            else:
                handler(str(reply.readAll()), reply, error)
        reply.close()
<<<<<<< HEAD

    def get(self, host, port, path, handler, xml=True, priority=False, important=False, mblogin=False):
        func = partial(self._start_request, "GET", host, port, path, None, handler, xml, mblogin)
        return self.add_task(func, host, port, priority, important=important)

=======

    def get(self, host, port, path, handler, xml=True, priority=False, important=False, mblogin=False):
        func = partial(self._start_request, "GET", host, port, path, None, handler, xml, mblogin)
        return self.add_task(func, host, port, priority, important=important)

>>>>>>> 7be16905
    def post(self, host, port, path, data, handler, xml=True, priority=True, important=True, mblogin=True):
        self.log.debug("POST-DATA %r", data)
        func = partial(self._start_request, "POST", host, port, path, data, handler, xml, mblogin)
        return self.add_task(func, host, port, priority, important=important)

    def put(self, host, port, path, data, handler, priority=True, important=True, mblogin=True):
        func = partial(self._start_request, "PUT", host, port, path, data, handler, False, mblogin)
        return self.add_task(func, host, port, priority, important=important)

    def delete(self, host, port, path, handler, priority=True, important=True, mblogin=True):
        func = partial(self._start_request, "DELETE", host, port, path, None, handler, False, mblogin)
        return self.add_task(func, host, port, priority, important=important)

    def _site_authenticate(self, reply, authenticator):
        self.emit(QtCore.SIGNAL("authentication_required"), reply, authenticator)

    def _proxy_authenticate(self, proxy, authenticator):
        self.emit(QtCore.SIGNAL("proxyAuthentication_required"), proxy, authenticator)

    def stop(self):
        self._high_priority_queues = {}
        self._low_priority_queues = {}
        for reply in self._active_requests.keys():
            reply.abort()

    def _run_next_task(self):
        delay = sys.maxint
        for key in self._hosts:
            queue = self._high_priority_queues.get(key) or self._low_priority_queues.get(key)
            if not queue:
                continue
            now = QtCore.QTime.currentTime()
            last = self._last_request_times.get(key)
            request_delay = REQUEST_DELAY[key]
            last_ms = last.msecsTo(now) if last is not None else request_delay
            if last_ms >= request_delay:
                self.log.debug("Last request to %s was %d ms ago, starting another one", key, last_ms)
                d = request_delay
                queue.popleft()()
            else:
                d = request_delay - last_ms
                self.log.debug("Waiting %d ms before starting another request to %s", d, key)
            if d < delay:
                delay = d
        if delay < sys.maxint:
            self._timer.start(delay)

    def add_task(self, func, host, port, priority, important=False):
        key = (host, port)
        if key not in self._hosts:
            self._hosts.append(key)
        if priority:
            queues = self._high_priority_queues
        else:
            queues = self._low_priority_queues
        queues.setdefault(key, deque())
        if important:
            queues[key].appendleft(func)
        else:
            queues[key].append(func)
        if not self._timer.isActive():
            self._timer.start(0)
        return (key, func, priority)
<<<<<<< HEAD

    def remove_task(self, task):
        key, func, priority = task
        if priority:
            queue = self._high_priority_queues[key]
        else:
            queue = self._low_priority_queues[key]
        try:
            queue.remove(func)
        except:
            pass

    def _get_by_id(self, entitytype, entityid, handler, inc=[], params=[], priority=False, important=False, mblogin=False):
        host = self.config.setting["server_host"]
        port = self.config.setting["server_port"]
        path = "/ws/2/%s/%s?inc=%s&%s" % (entitytype, entityid, "+".join(inc), "&".join(params))
        return self.get(host, port, path, handler, priority=priority, important=important, mblogin=mblogin)

    def get_release_group_by_id(self, releasegroupid, handler, priority=True, important=False):
=======

    def remove_task(self, task):
        key, func, priority = task
        if priority:
            queue = self._high_priority_queues[key]
        else:
            queue = self._low_priority_queues[key]
        try:
            queue.remove(func)
        except:
            pass

    def _get_by_id(self, entitytype, entityid, handler, inc=[], params=[], priority=False, important=False, mblogin=False):
        host = self.config.setting["server_host"]
        port = self.config.setting["server_port"]
        path = "/ws/2/%s/%s?inc=%s" % (entitytype, entityid, "+".join(inc))
        if params: path += "&" + "&".join(params)
        return self.get(host, port, path, handler, priority=priority, important=important, mblogin=mblogin)

    def get_release_group_by_id(self, releasegroupid, handler, priority=True, important=True):
>>>>>>> 7be16905
        inc = ['releases', 'media']
        return self._get_by_id('release-group', releasegroupid, handler, inc, priority=priority, important=important)

    def get_release_by_id(self, releaseid, handler, inc=[], priority=True, important=False, mblogin=False):
        return self._get_by_id('release', releaseid, handler, inc, priority=priority, important=important, mblogin=mblogin)

<<<<<<< HEAD
    def get_track_by_id(self, trackid, handler, priority=False, important=False):
        inc = ['releases', 'release-groups', 'media', 'artist-credits']
        return self._get_by_id('recording', trackid, handler, inc, priority=priority, important=important)
=======
    def get_track_by_id(self, trackid, handler, inc=[], priority=True, important=False, mblogin=False):
        return self._get_by_id('recording', trackid, handler, inc, priority=priority, important=important, mblogin=mblogin)
>>>>>>> 7be16905

    def lookup_puid(self, puid, handler, priority=False, important=False):
        inc = ['releases', 'release-groups', 'media', 'artist-credits']
        return self._get_by_id('puid', puid, handler, inc, priority=False, important=False)

    def lookup_discid(self, discid, handler, priority=True, important=True):
        inc = ['artist-credits', 'labels']
        return self._get_by_id('discid', discid, handler, inc, params=["cdstubs=no"], priority=priority, important=important)

    def _find(self, entitytype, handler, kwargs):
        host = self.config.setting["server_host"]
        port = self.config.setting["server_port"]
        filters = []
        query = []
        for name, value in kwargs.items():
            if name == 'limit':
                filters.append((name, value))
            else:
                value = _escape_lucene_query(value).strip().lower()
                if value: query.append('%s:(%s)' % (name, value))
        if query: filters.append(('query', ' '.join(query)))
        params = []
        for name, value in filters:
            value = str(QtCore.QUrl.toPercentEncoding(QtCore.QString(value)))
            params.append('%s=%s' % (str(name), value))
        path = "/ws/2/%s/?%s" % (entitytype, "&".join(params))
        return self.get(host, port, path, handler)

    def find_releases(self, handler, **kwargs):
        return self._find('release', handler, kwargs)

    def find_tracks(self, handler, **kwargs):
        return self._find('recording', handler, kwargs)

    def submit_puids(self, puids, handler):
        path = '/ws/2/recording/?client=' + USER_AGENT_STRING
        recordings = ''.join(['<recording id="%s"><puid-list><puid id="%s"/></puid-list></recording>' % i for i in puids.items()])
        data = _wrap_xml_metadata('<recording-list>%s</recording-list>' % recordings)
        return self.post(PUID_SUBMIT_HOST, PUID_SUBMIT_PORT, path, data, handler)

    def submit_ratings(self, ratings, handler):
        host = self.config.setting['server_host']
        port = self.config.setting['server_port']
        path = '/ws/2/rating/?client=' + USER_AGENT_STRING
        recordings = (''.join(['<recording id="%s"><user-rating>%s</user-rating></recording>' %
            (i[1], j*20) for i, j in ratings.items() if i[0] == 'recording']))
        data = _wrap_xml_metadata('<recording-list>%s</recording-list>' % recordings)
        return self.post(host, port, path, data, handler)

    def query_musicdns(self, handler, **kwargs):
        host, port = 'ofa.musicdns.org', 80
        filters = []
        for name, value in kwargs.items():
            value = str(QtCore.QUrl.toPercentEncoding(value))
            filters.append('%s=%s' % (str(name), value))
        return self.post(host, port, '/ofa/1/track/', '&'.join(filters), handler, mblogin=False)

    def download(self, host, port, path, handler, priority=False, important=False):
<<<<<<< HEAD
        return self.get(host, port, path, handler, xml=False, priority=priority, important=important)
=======
        return self.get(host, port, path, handler, xml=False, priority=priority, important=important)

    def get_collection(self, id, handler):
        host = self.config.setting["server_host"]
        port = self.config.setting["server_port"]
        path = "/ws/2/collection"
        if id is not None:
            inc = ["releases", "artist-credits", "media"]
            path += "/%s/releases?inc=%s" % (id, "+".join(inc))
        return self.get(host, port, path, handler, priority=True, important=True, mblogin=True)

    def get_collection_list(self, handler):
        return self.get_collection(None, handler)

    def _collection_request(self, id, releases):
        path = "/ws/2/collection/%s/releases/%s?client=%s" % (id, ";".join(releases), USER_AGENT_STRING)
        return (self.config.setting['server_host'], self.config.setting['server_port'], path)

    def put_to_collection(self, id, releases, handler):
        host, port, path = self._collection_request(id, releases)
        return self.put(host, port, path, "", handler)

    def delete_from_collection(self, id, releases, handler):
        host, port, path = self._collection_request(id, releases)
        return self.delete(host, port, path, handler)
>>>>>>> 7be16905
<|MERGE_RESOLUTION|>--- conflicted
+++ resolved
@@ -173,19 +173,11 @@
             else:
                 handler(str(reply.readAll()), reply, error)
         reply.close()
-<<<<<<< HEAD
 
     def get(self, host, port, path, handler, xml=True, priority=False, important=False, mblogin=False):
         func = partial(self._start_request, "GET", host, port, path, None, handler, xml, mblogin)
         return self.add_task(func, host, port, priority, important=important)
 
-=======
-
-    def get(self, host, port, path, handler, xml=True, priority=False, important=False, mblogin=False):
-        func = partial(self._start_request, "GET", host, port, path, None, handler, xml, mblogin)
-        return self.add_task(func, host, port, priority, important=important)
-
->>>>>>> 7be16905
     def post(self, host, port, path, data, handler, xml=True, priority=True, important=True, mblogin=True):
         self.log.debug("POST-DATA %r", data)
         func = partial(self._start_request, "POST", host, port, path, data, handler, xml, mblogin)
@@ -249,7 +241,6 @@
         if not self._timer.isActive():
             self._timer.start(0)
         return (key, func, priority)
-<<<<<<< HEAD
 
     def remove_task(self, task):
         key, func, priority = task
@@ -265,46 +256,19 @@
     def _get_by_id(self, entitytype, entityid, handler, inc=[], params=[], priority=False, important=False, mblogin=False):
         host = self.config.setting["server_host"]
         port = self.config.setting["server_port"]
-        path = "/ws/2/%s/%s?inc=%s&%s" % (entitytype, entityid, "+".join(inc), "&".join(params))
-        return self.get(host, port, path, handler, priority=priority, important=important, mblogin=mblogin)
-
-    def get_release_group_by_id(self, releasegroupid, handler, priority=True, important=False):
-=======
-
-    def remove_task(self, task):
-        key, func, priority = task
-        if priority:
-            queue = self._high_priority_queues[key]
-        else:
-            queue = self._low_priority_queues[key]
-        try:
-            queue.remove(func)
-        except:
-            pass
-
-    def _get_by_id(self, entitytype, entityid, handler, inc=[], params=[], priority=False, important=False, mblogin=False):
-        host = self.config.setting["server_host"]
-        port = self.config.setting["server_port"]
         path = "/ws/2/%s/%s?inc=%s" % (entitytype, entityid, "+".join(inc))
         if params: path += "&" + "&".join(params)
         return self.get(host, port, path, handler, priority=priority, important=important, mblogin=mblogin)
 
     def get_release_group_by_id(self, releasegroupid, handler, priority=True, important=True):
->>>>>>> 7be16905
         inc = ['releases', 'media']
         return self._get_by_id('release-group', releasegroupid, handler, inc, priority=priority, important=important)
 
     def get_release_by_id(self, releaseid, handler, inc=[], priority=True, important=False, mblogin=False):
         return self._get_by_id('release', releaseid, handler, inc, priority=priority, important=important, mblogin=mblogin)
 
-<<<<<<< HEAD
-    def get_track_by_id(self, trackid, handler, priority=False, important=False):
-        inc = ['releases', 'release-groups', 'media', 'artist-credits']
-        return self._get_by_id('recording', trackid, handler, inc, priority=priority, important=important)
-=======
     def get_track_by_id(self, trackid, handler, inc=[], priority=True, important=False, mblogin=False):
         return self._get_by_id('recording', trackid, handler, inc, priority=priority, important=important, mblogin=mblogin)
->>>>>>> 7be16905
 
     def lookup_puid(self, puid, handler, priority=False, important=False):
         inc = ['releases', 'release-groups', 'media', 'artist-credits']
@@ -363,32 +327,4 @@
         return self.post(host, port, '/ofa/1/track/', '&'.join(filters), handler, mblogin=False)
 
     def download(self, host, port, path, handler, priority=False, important=False):
-<<<<<<< HEAD
         return self.get(host, port, path, handler, xml=False, priority=priority, important=important)
-=======
-        return self.get(host, port, path, handler, xml=False, priority=priority, important=important)
-
-    def get_collection(self, id, handler):
-        host = self.config.setting["server_host"]
-        port = self.config.setting["server_port"]
-        path = "/ws/2/collection"
-        if id is not None:
-            inc = ["releases", "artist-credits", "media"]
-            path += "/%s/releases?inc=%s" % (id, "+".join(inc))
-        return self.get(host, port, path, handler, priority=True, important=True, mblogin=True)
-
-    def get_collection_list(self, handler):
-        return self.get_collection(None, handler)
-
-    def _collection_request(self, id, releases):
-        path = "/ws/2/collection/%s/releases/%s?client=%s" % (id, ";".join(releases), USER_AGENT_STRING)
-        return (self.config.setting['server_host'], self.config.setting['server_port'], path)
-
-    def put_to_collection(self, id, releases, handler):
-        host, port, path = self._collection_request(id, releases)
-        return self.put(host, port, path, "", handler)
-
-    def delete_from_collection(self, id, releases, handler):
-        host, port, path = self._collection_request(id, releases)
-        return self.delete(host, port, path, handler)
->>>>>>> 7be16905
