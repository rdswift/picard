# -*- coding: utf-8 -*-
#
# Picard, the next-generation MusicBrainz tagger
#
# Copyright (C) 2004 Robert Kaye
# Copyright (C) 2006-2009, 2011-2014, 2017 Lukáš Lalinský
# Copyright (C) 2008 Gary van der Merwe
# Copyright (C) 2008 amckinle
# Copyright (C) 2008-2010, 2014-2015, 2018-2025 Philipp Wolfer
# Copyright (C) 2009 Carlin Mangar
# Copyright (C) 2010 Andrew Barnert
# Copyright (C) 2011-2014 Michael Wiencek
# Copyright (C) 2011-2014, 2017-2019 Wieland Hoffmann
# Copyright (C) 2012 Chad Wilson
# Copyright (C) 2013 Calvin Walton
# Copyright (C) 2013 Ionuț Ciocîrlan
# Copyright (C) 2013 brainz34
# Copyright (C) 2013-2014, 2017 Sophist-UK
# Copyright (C) 2013-2015, 2017-2024 Laurent Monin
# Copyright (C) 2016 Rahul Raturi
# Copyright (C) 2016 Simon Legner
# Copyright (C) 2016 Suhas
# Copyright (C) 2016-2018 Sambhav Kothari
# Copyright (C) 2017-2018 Vishal Choudhary
# Copyright (C) 2018 virusMac
# Copyright (C) 2018, 2022-2023, 2025 Bob Swift
# Copyright (C) 2019 Joel Lintunen
# Copyright (C) 2020 Julius Michaelis
# Copyright (C) 2020-2021 Gabriel Ferreira
# Copyright (C) 2022 Kamil
# Copyright (C) 2022 skelly37
#
# This program is free software; you can redistribute it and/or
# modify it under the terms of the GNU General Public License
# as published by the Free Software Foundation; either version 2
# of the License, or (at your option) any later version.
#
# This program is distributed in the hope that it will be useful,
# but WITHOUT ANY WARRANTY; without even the implied warranty of
# MERCHANTABILITY or FITNESS FOR A PARTICULAR PURPOSE.  See the
# GNU General Public License for more details.
#
# You should have received a copy of the GNU General Public License
# along with this program; if not, write to the Free Software
# Foundation, Inc., 51 Franklin Street, Fifth Floor, Boston, MA 02110-1301, USA.


import argparse
from collections import namedtuple
import contextlib
from functools import partial
from hashlib import blake2b
import logging
import os
from pathlib import Path
import platform
import re
import shutil
import signal
import sys
import time
from urllib.parse import urlparse
from uuid import uuid4

import yaml

from PyQt6 import (
    QtCore,
    QtGui,
    QtWidgets,
)

from picard import (
    PICARD_APP_ID,
    PICARD_APP_NAME,
    PICARD_FANCY_VERSION_STR,
    PICARD_ORG_NAME,
    acoustid,
    log,
)
from picard.acoustid.manager import AcoustIDManager
from picard.album import (
    Album,
    NatAlbum,
    run_album_post_removal_processors,
)
from picard.audit import setup_audit
from picard.browser.filelookup import FileLookup
from picard.browser.server import BrowserIntegration
from picard.cluster import (
    Cluster,
    ClusterList,
    UnclusteredFiles,
)
from picard.collection import load_user_collections
from picard.config import (
    get_config,
    setup_config,
)
from picard.config_upgrade import upgrade_config
from picard.const import (
    BROWSER_INTEGRATION_LOCALHOST,
    USER_DIR,
)
<<<<<<< HEAD
from picard.const.appdirs import sessions_folder
=======
from picard.const.appdirs import plugin_folder
>>>>>>> 763bc80f
from picard.const.sys import (
    FROZEN_TEMP_PATH,
    IS_FROZEN,
    IS_HAIKU,
    IS_MACOS,
    IS_WIN,
)
from picard.debug_opts import DebugOpt
from picard.disc import (
    Disc,
    dbpoweramplog,
    eaclog,
    whipperlog,
)
from picard.file import File
from picard.formats import open_ as open_file
from picard.i18n import (
    N_,
    gettext as _,
    setup_gettext,
)
from picard.item import MetadataItem
from picard.options import init_options
from picard.plugin3.cli import PluginCLI
from picard.plugin3.manager import PluginManager
from picard.pluginmanager import PluginManager as LegacyPluginManager
from picard.releasegroup import ReleaseGroup
from picard.remotecommands import RemoteCommands
from picard.session.constants import SessionConstants
from picard.session.session_manager import (
    export_session as _export_session,
    load_session_from_path,
    save_session_to_path,
)
from picard.track import (
    NonAlbumTrack,
    Track,
)
from picard.util import (
    check_io_encoding,
    encode_filename,
    is_hidden,
    iter_files_from_objects,
    mbid_validate,
    normpath,
    periodictouch,
    pipe,
    process_events_iter,
    system_supports_long_paths,
    thread,
    versions,
    webbrowser2,
)
from picard.util.checkupdate import UpdateCheckManager
from picard.webservice import WebService
from picard.webservice.api_helpers import (
    AcoustIdAPIHelper,
    MBAPIHelper,
)

import picard.resources  # noqa: F401 # pylint: disable=unused-import

from picard.ui import (
    FONT_FAMILY_MONOSPACE,
    theme,
)
from picard.ui.mainwindow import MainWindow
from picard.ui.searchdialog.album import AlbumSearchDialog
from picard.ui.searchdialog.artist import ArtistSearchDialog
from picard.ui.searchdialog.track import TrackSearchDialog
from picard.ui.util import FileDialog, show_session_not_found_dialog


# A "fix" for https://bugs.python.org/issue1438480
def _patched_shutil_copystat(src, dst, *, follow_symlinks=True):
    try:
        _orig_shutil_copystat(src, dst, follow_symlinks=follow_symlinks)
    except OSError:
        pass


_orig_shutil_copystat = shutil.copystat
shutil.copystat = _patched_shutil_copystat


class Tagger(QtWidgets.QApplication):
    tagger_stats_changed = QtCore.pyqtSignal()
    listen_port_changed = QtCore.pyqtSignal(int)
    cluster_added = QtCore.pyqtSignal(Cluster)
    cluster_removed = QtCore.pyqtSignal(Cluster)
    album_added = QtCore.pyqtSignal(Album)
    album_removed = QtCore.pyqtSignal(Album)

    __instance = None

    def __init__(self, cmdline_args, localedir, autoupdate, pipe_handler=None):
        self._bootstrap()
        super().__init__(sys.argv)
        self.__class__.__instance = self
        self._init_properties_from_args_or_env(cmdline_args)
        init_options()
        setup_config(app=self, filename=self._config_file)
        config = get_config()

        self.autoupdate_enabled = autoupdate

        self._init_logging(config)
        self._init_threads()
        self._init_pipe_server(pipe_handler)
        self._init_remote_commands()
        self._init_signal_handling()

        self._log_startup(config)

        theme.setup(self)
        check_io_encoding()

        self._init_gettext(config, localedir)

        upgrade_config(config)

        self._init_webservice()
        self._init_fingerprinting()
        self._init_plugins()
        self._init_browser_integration()
        self._init_tagger_entities()

        self._init_ui(config)

    def _bootstrap(self):
        """Bootstraping"""
        # Initialize these variables early as they are needed for a clean
        # shutdown.
        self.exit_cleanup = []
        self.stopping = False

    def _init_properties_from_args_or_env(self, cmdline_args):
        """Initialize properties from command line arguments or environment"""
        self._audit = cmdline_args.audit
        self._config_file = cmdline_args.config_file
        self._debug_opts = cmdline_args.debug_opts
        self._debug = cmdline_args.debug or 'PICARD_DEBUG' in os.environ
        self._no_player = cmdline_args.no_player
        self._no_plugins = cmdline_args.no_plugins
        self._no_restore = cmdline_args.no_restore
        self._to_load = cmdline_args.processable

    def _init_logging(self, config):
        """Initialize logging & audit"""
        log.set_verbosity(logging.DEBUG if self._debug else config.setting['log_verbosity'])

        setup_audit(self._audit)

        if self._debug_opts:
            DebugOpt.from_string(self._debug_opts)

    def _init_threads(self):
        """Initialize threads"""
        # Main thread pool used for most background tasks
        self.thread_pool = QtCore.QThreadPool(self)
        self.register_cleanup(self.thread_pool.waitForDone)
        # Two threads are needed for the pipe handler and command processing.
        # At least one thread is required to run other Picard background tasks.
        self.thread_pool.setMaxThreadCount(max(3, QtCore.QThread.idealThreadCount()))

        # Provide a separate thread pool for operations that should not be
        # delayed by longer background processing tasks, e.g. because the user
        # expects instant feedback instead of waiting for a long list of
        # operations to finish.
        self.priority_thread_pool = QtCore.QThreadPool(self)
        self.register_cleanup(self.priority_thread_pool.waitForDone)
        self.priority_thread_pool.setMaxThreadCount(1)

        # Use a separate thread pool for file saving, with a thread count of 1,
        # to avoid race conditions in File._save_and_rename.
        self.save_thread_pool = QtCore.QThreadPool(self)
        self.register_cleanup(self.save_thread_pool.waitForDone)
        self.save_thread_pool.setMaxThreadCount(1)

    def _init_pipe_server(self, pipe_handler):
        """Setup pipe handler for managing single app instance and commands."""
        self.pipe_handler = pipe_handler

        if self.pipe_handler:
            self.register_cleanup(self.pipe_handler.stop)
            self._command_thread_running = False
            self.pipe_handler.pipe_running = True
            thread.run_task(self.pipe_server, self._pipe_server_finished)

    def _init_signal_handling(self):
        """Set up signal handling"""
        if IS_WIN:
            return

        # It's not possible to call all available functions from signal
        # handlers, therefore we need to set up a QSocketNotifier to listen
        # on a socket. Sending data through a socket can be done in a
        # signal handler, so we use the socket to notify the application of
        # the signal.
        # This code is adopted from
        # https://qt-project.org/doc/qt-4.8/unix-signals.html

        # To not make the socket module a requirement for the Windows
        # installer, import it here and not globally
        import socket

        self.signalfd = socket.socketpair(socket.AF_UNIX, socket.SOCK_STREAM, 0)

        self.signalnotifier = QtCore.QSocketNotifier(self.signalfd[1].fileno(), QtCore.QSocketNotifier.Type.Read, self)
        self.signalnotifier.activated.connect(self.sighandler)

        signal.signal(signal.SIGHUP, self.signal)
        signal.signal(signal.SIGINT, self.signal)
        signal.signal(signal.SIGTERM, self.signal)

    def _log_startup(self, config):
        """Log interesting infos at startup"""
        log.debug("Starting Picard from %r", os.path.abspath(__file__))
        log.debug(
            "Platform: %s %s %s", platform.platform(), platform.python_implementation(), platform.python_version()
        )
        log.debug("Versions: %s", versions.as_string())
        log.debug("Configuration file path: %r", config.fileName())

        log.debug("User directory: %r", os.path.abspath(USER_DIR))
        log.debug("System long path support: %r", system_supports_long_paths())

        # log interesting environment variables
        log.debug("Qt Env.: %s", " ".join("%s=%r" % (k, v) for k, v in os.environ.items() if k.startswith('QT_')))

    def _init_gettext(self, config, localedir):
        """Initialize gettext"""
        if not localedir:
            # Unfortunately we cannot use importlib.resources to access the data
            # files, as gettext expects a path to a directory for localedir.
            basedir = FROZEN_TEMP_PATH if IS_FROZEN else os.path.dirname(__file__)
            localedir = os.path.join(basedir, 'locale')
        # Must be before config upgrade because upgrade dialogs need to be translated.
        setup_gettext(localedir, config.setting['ui_language'], log.debug)

    def _init_webservice(self):
        """Initialize web service/API"""
        self.webservice = WebService()
        self.register_cleanup(self.webservice.stop)
        self.mb_api = MBAPIHelper(self.webservice)
        load_user_collections()

    def _init_fingerprinting(self):
        """Initialize fingerprinting"""
        acoustid_api = AcoustIdAPIHelper(self.webservice)
        self._acoustid = acoustid.AcoustIDClient(acoustid_api)
        self._acoustid.init()
        self.register_cleanup(self._acoustid.done)
        self.acoustidmanager = AcoustIDManager(acoustid_api)

    def _init_plugins(self):
        """Initialize and load plugins"""
        # FIXME: Legacy, remove as soong no longer used by other code
        self.pluginmanager = LegacyPluginManager()

        self.pluginmanager3 = PluginManager(self)
        if not self._no_plugins:
            self.pluginmanager3.add_directory(plugin_folder(), primary=True)

    def _init_browser_integration(self):
        """Initialize browser integration"""
        self.browser_integration = BrowserIntegration()
        self.register_cleanup(self.browser_integration.stop)
        self.browser_integration.listen_port_changed.connect(self.on_listen_port_changed)

    def _init_tagger_entities(self):
        """Initialize tagger objects/entities"""
        self._pending_files_count = 0
        self.files = {}
        self.clusters = ClusterList()
        self.albums = {}
        self.release_groups = {}
        self.mbid_redirects = {}
        self.unclustered_files = UnclusteredFiles()
        self.nats = None
        # When True, we are restoring a session; skip auto-matching by MBIDs
        self._restoring_session = False

    def _init_ui(self, config):
        """Initialize User Interface / Main Window"""
        self.enable_menu_icons(config.setting['show_menu_icons'])
        self.window = MainWindow(disable_player=self._no_player)

        # On macOS temporary files get deleted after 3 days not being accessed.
        # Touch these files regularly to keep them alive if Picard
        # is left running for a long time.
        if IS_MACOS:
            periodictouch.enable_timer()

        # Load release version information
        if self.autoupdate_enabled:
            self.updatecheckmanager = UpdateCheckManager(self)

    @property
    def is_wayland(self):
        return self.platformName() == 'wayland'

    def pipe_server(self):
        IGNORED = {pipe.Pipe.MESSAGE_TO_IGNORE, pipe.Pipe.NO_RESPONSE_MESSAGE}
        while self.pipe_handler.pipe_running:
            messages = [x for x in self.pipe_handler.read_from_pipe() if x not in IGNORED]
            if messages:
                log.debug("pipe messages: %r", messages)
                self.load_to_picard(messages)

    def _pipe_server_finished(self, result=None, error=None):
        if error:
            log.error("pipe server failed: %r", error)
        else:
            log.debug("pipe server stopped")

    def start_process_commands(self):
        if not self._command_thread_running:
            self._command_thread_running = True
            thread.run_task(self.run_commands, self._run_commands_finished)

    def run_commands(self):
        while not self.stopping:
            if not RemoteCommands.command_queue.empty() and not RemoteCommands.get_running():
                (cmd, arg) = RemoteCommands.command_queue.get()
                if cmd in self.commands:
                    arg = arg.strip()
                    log.info("Executing command: %s %r", cmd, arg)
                    if cmd == 'QUIT':
                        thread.to_main(self.commands[cmd], arg)
                    else:
                        RemoteCommands.set_running(True)
                        original_priority_thread_count = self.priority_thread_pool.activeThreadCount()
                        original_main_thread_count = self.thread_pool.activeThreadCount()
                        original_save_thread_count = self.save_thread_pool.activeThreadCount()
                        thread.to_main_with_blocking(self.commands[cmd], arg)

                        # Continue to show the task as running until all of the following
                        # conditions are met:
                        #
                        #   - main thread pool active tasks count is less than or equal to the
                        #     count at the start of task execution
                        #
                        #   - priority thread pool active tasks count is less than or equal to
                        #     the count at the start of task execution
                        #
                        #   - save thread pool active tasks count is less than or equal to the
                        #     count at the start of task execution
                        #
                        #   - there are no pending webservice requests
                        #
                        #   - there are no acoustid fingerprinting tasks running

                        while True:
                            time.sleep(0.1)
                            if (
                                self.priority_thread_pool.activeThreadCount() > original_priority_thread_count
                                or self.thread_pool.activeThreadCount() > original_main_thread_count
                                or self.save_thread_pool.activeThreadCount() > original_save_thread_count
                                or self.webservice.num_pending_web_requests
                                or self._acoustid._running
                            ):
                                continue
                            break

                        log.info("Completed command: %s %r", cmd, arg)
                        RemoteCommands.set_running(False)

                else:
                    log.error("Unknown command: %r", cmd)
                RemoteCommands.command_queue.task_done()
            elif RemoteCommands.command_queue.empty():
                # All commands finished, stop processing
                self._command_thread_running = False
                break
            time.sleep(0.01)

    def _run_commands_finished(self, result=None, error=None):
        if error:
            log.error("command executor failed: %r", error)
        else:
            log.debug("command executor stopped")

    def load_to_picard(self, items):
        commands = []
        for item in items:
            parts = str(item).split(maxsplit=1)
            commands.append((parts[0], parts[1:] or ['']))
        RemoteCommands.parse_commands_to_queue(commands)
        self.start_process_commands()

    def iter_album_files(self):
        for album in self.albums.values():
            yield from album.iterfiles()

    def iter_all_files(self):
        yield from self.unclustered_files.files
        yield from self.iter_album_files()
        yield from self.clusters.iterfiles()

    # ==============================
    # Session export / import
    # ==============================
    def export_session(self) -> dict:
        from picard import config as _cfg

        # Expose config on self for session helpers
        self.config = _cfg  # type: ignore[attr-defined]
        return _export_session(self)

    def import_session(self, data: dict) -> None:
        # This method expects a file path usually; keep a convenience for future extensions
        raise NotImplementedError

    def clear_session(self) -> None:
        """Remove all files, clusters and albums from current UI state."""
        with self.window.ignore_selection_changes:
            # Remove all albums (includes NAT)
            for album in list(self.albums.values()):
                self.remove_album(album)
            # Remove all left-pane clusters
            for cluster in list(self.clusters):
                self.remove_cluster(cluster)
            # Remove all unclustered files
            if self.unclustered_files.files:
                self.remove_files(list(self.unclustered_files.files))

    def _init_remote_commands(self):
        self.commands = RemoteCommands.commands()

    def enable_menu_icons(self, enabled):
        self.setAttribute(QtCore.Qt.ApplicationAttribute.AA_DontShowIconsInMenus, not enabled)

    def register_cleanup(self, func):
        self.exit_cleanup.append(func)

    def run_cleanup(self):
        for f in reversed(self.exit_cleanup):
            f()

    def on_listen_port_changed(self, port):
        self.webservice.oauth_manager.redirect_uri = self._mb_login_redirect_uri()
        self.listen_port_changed.emit(port)

    def _mb_login_dialog(self, parent):
        if not parent:
            parent = self.window
        dialog = QtWidgets.QInputDialog(parent)
        dialog.setWindowModality(QtCore.Qt.WindowModality.WindowModal)
        dialog.setWindowTitle(_("MusicBrainz Account"))
        dialog.setLabelText(_("Authorization code:"))
        status = dialog.exec()
        if status == QtWidgets.QDialog.DialogCode.Accepted:
            return dialog.textValue()
        else:
            return None

    def _mb_login_redirect_uri(self):
        if self.browser_integration and self.browser_integration.is_running:
            return f'http://{BROWSER_INTEGRATION_LOCALHOST}:{self.browser_integration.port}/auth'
        else:
            # If browser integration is disabled or not running on the standard
            # port use out-of-band flow (with manual copying of the token).
            return None

    def mb_login(self, callback, parent=None):
        oauth_manager = self.webservice.oauth_manager
        scopes = 'profile tag rating collection submit_isrc submit_barcode'
        authorization_url = oauth_manager.get_authorization_url(
            scopes, partial(self.on_mb_authorization_finished, callback)
        )
        webbrowser2.open(authorization_url)
        if oauth_manager.is_oob:
            authorization_code = self._mb_login_dialog(parent)
            if authorization_code is not None:
                self.webservice.oauth_manager.exchange_authorization_code(
                    authorization_code, scopes, partial(self.on_mb_authorization_finished, callback)
                )
            else:
                callback(False, None)

    def on_mb_authorization_finished(self, callback, successful=False, error_msg=None):
        if successful:
            self.webservice.oauth_manager.fetch_username(partial(self.on_mb_login_finished, callback))
        else:
            callback(False, error_msg)

    def on_mb_login_finished(self, callback, successful, error_msg):
        if successful:
            load_user_collections()
        callback(successful, error_msg)

    def mb_logout(self, callback):
        self.webservice.oauth_manager.revoke_tokens(partial(self.on_mb_logout_finished, callback))

    def on_mb_logout_finished(self, callback, successful, error_msg):
        if successful:
            load_user_collections()
        callback(successful, error_msg)

    def move_files_to_album(self, files, albumid=None, album=None):
        """Move `files` to tracks on album `albumid`."""
        if album is None:
            album = self.load_album(albumid)
        album.match_files(files)

    def move_file_to_album(self, file, albumid):
        """Move `file` to a track on album `albumid`."""
        self.move_files_to_album([file], albumid)

    def move_file_to_track(self, file, albumid, recordingid):
        """Move `file` to recording `recordingid` on album `albumid`."""
        album = self.load_album(albumid)
        file.match_recordingid = recordingid
        album.match_files([file])

    def create_nats(self):
        if self.nats is None:
            self.nats = NatAlbum()
            self.albums['NATS'] = self.nats
            self.album_added.emit(self.nats)
            self.nats.ui_item.setExpanded(True)
        return self.nats

    def move_file_to_nat(self, file, recordingid, node=None):
        self.create_nats()
        file.move(self.nats.unmatched_files)
        nat = self.load_nat(recordingid, node=node)
        nat.run_when_loaded(partial(file.move, nat))
        if nat.loaded:
            self.nats.update()

    def quit(self):
        self.exit()
        super().quit()

    def exit(self):
        if self.stopping:
            return
        self.stopping = True

        # Best-effort crash/exit backup if enabled
        config = get_config()
        with contextlib.suppress(OSError, PermissionError, FileNotFoundError, ValueError, OverflowError):
            if config.setting['session_backup_on_crash']:
                path = Path(sessions_folder()) / ("autosave" + SessionConstants.SESSION_FILE_EXTENSION)
                save_session_to_path(self, path)

        log.debug("Picard stopping")
        self.run_cleanup()
        QtCore.QCoreApplication.processEvents()

    def _run_init(self):
        config = get_config()
        # Load last session if configured
        if config.setting['session_load_last_on_startup']:
            last_path = config.persist['last_session_path']
            if last_path:
                try:
                    load_session_from_path(self, last_path)
                except FileNotFoundError:
                    show_session_not_found_dialog(self.window, last_path)
                except (OSError, PermissionError, yaml.YAMLError, KeyError) as e:
                    # Surface startup load errors to user similar to interactive load
                    log.debug(f"Error loading session from {last_path}: {e}")
                    QtWidgets.QMessageBox.critical(
                        self.window,
                        _("Failed to load session"),
                        _("Could not load session from %(path)s:\n\n%(error)s")
                        % {"path": str(last_path), "error": str(e)},
                    )

        if self._to_load:
            self.load_to_picard(self._to_load)
        del self._to_load

    def run(self):
        # Setup autosave if configured
        config = get_config()
        interval_min = int(config.setting['session_autosave_interval_min'])
        if interval_min > 0:
            self._session_autosave_timer = QtCore.QTimer(self)
            self._session_autosave_timer.setInterval(max(1, interval_min) * 60 * 1000)

            def _autosave():
                path = config.persist['session_autosave_path'] or None
                if not path:
                    path = config.persist['last_session_path'] or None
                if not path:
                    path = str(Path(sessions_folder()) / ("autosave" + SessionConstants.SESSION_FILE_EXTENSION))
                    config.persist['session_autosave_path'] = path

                with contextlib.suppress(OSError, PermissionError, FileNotFoundError, ValueError, OverflowError):
                    # Best effort autosave; do not crash programme
                    save_session_to_path(self, path)

            self._session_autosave_timer.timeout.connect(_autosave)
            self._session_autosave_timer.start()

        self.update_browser_integration()
        self.window.show()
        self.pluginmanager3.init_plugins()
        QtCore.QTimer.singleShot(0, self._run_init)
        res = self.exec()
        self.exit()
        return res

    def update_browser_integration(self):
        config = get_config()
        if config.setting['browser_integration']:
            self.browser_integration.start()
        else:
            self.browser_integration.stop()

    def event(self, event):
        if isinstance(event, thread.ProxyToMainEvent):
            event.run()
        elif event.type() == QtCore.QEvent.Type.FileOpen:
            file = event.file()
            self.add_paths([file])
            if IS_HAIKU:
                self.bring_tagger_front()
            # We should just return True here, except that seems to
            # cause the event's sender to get a -9874 error, so
            # apparently there's some magic inside QFileOpenEvent...
            return 1
        return super().event(event)

    def _file_loaded(self, file, target=None, remove_file=False, unmatched_files=None):
        config = get_config()
        self._pending_files_count -= 1
        if self._pending_files_count == 0:
            self.window.suspend_while_loading_exit()

        if remove_file:
            file.remove()
            return

        if file is None:
            return

        if file.has_error():
            self.unclustered_files.add_file(file)
            return

        file_moved = False
        if not config.setting['ignore_file_mbids'] and not getattr(self, '_restoring_session', False):
            recordingid = file.metadata.getall('musicbrainz_recordingid')
            recordingid = recordingid[0] if recordingid else ''
            is_valid_recordingid = mbid_validate(recordingid)

            albumid = file.metadata.getall('musicbrainz_albumid')
            albumid = albumid[0] if albumid else ''
            is_valid_albumid = mbid_validate(albumid)

            if is_valid_albumid and is_valid_recordingid:
                log.debug("%r has release (%s) and recording (%s) MBIDs, moving to track…", file, albumid, recordingid)
                self.move_file_to_track(file, albumid, recordingid)
                file_moved = True
            elif is_valid_albumid:
                log.debug("%r has only release MBID (%s), moving to album…", file, albumid)
                self.move_file_to_album(file, albumid)
                file_moved = True
            elif is_valid_recordingid:
                log.debug("%r has only recording MBID (%s), moving to non-album track…", file, recordingid)
                self.move_file_to_nat(file, recordingid)
                file_moved = True

        if not file_moved:
            target = self.move_file(file, target)
            if target and target != self.unclustered_files:
                file_moved = True

        if not file_moved and unmatched_files is not None:
            unmatched_files.append(file)

        # fallback on analyze if nothing else worked
        if (
            not file_moved
            and not getattr(self, '_restoring_session', False)
            and config.setting['analyze_new_files']
            and file.can_analyze
        ):
            log.debug("Trying to analyze %r …", file)
            self.analyze([file])

        # Auto cluster newly added files if they are not explicitly moved elsewhere
        if self._pending_files_count == 0 and unmatched_files and config.setting['cluster_new_files']:
            self.cluster(unmatched_files)

    def move_file(self, file, target):
        """Moves a file to target, if possible

        Returns the actual target the files has been moved to or None
        """
        if isinstance(target, Album):
            # During restore place into album's unmatched bucket without matching
            if getattr(self, '_restoring_session', False):
                file.move(target.unmatched_files)
            else:
                self.move_files_to_album([file], album=target)
        else:
            if isinstance(target, File) and target.parent_item:
                target = target.parent_item
            if not file.move(target):
                # Ensure a file always has a parent so it shows up in UI
                if not file.parent_item:
                    target = self.unclustered_files
                    file.move(target)
                # Unsupported target, do not move the file
                else:
                    target = None
        return target

    def move_files(self, files, target, move_to_multi_tracks=True):
        if target is None:
            log.debug("Aborting move since target is invalid")
            return
        with self.window.suspend_while_loading, self.window.metadata_box.ignore_updates:
            if isinstance(target, Cluster):
                for file in process_events_iter(files):
                    file.move(target)
            elif isinstance(target, Track):
                album = target.album
                for file in process_events_iter(files):
                    file.move(target)
                    if move_to_multi_tracks:  # Assign next file to following track
                        target = album.get_next_track(target) or album.unmatched_files
            elif isinstance(target, File):
                for file in process_events_iter(files):
                    file.move(target.parent_item)
            elif isinstance(target, Album):
                self.move_files_to_album(files, album=target)
            elif isinstance(target, ClusterList):
                self.cluster(files)

    def add_files(self, filenames, target=None):
        """Add files to the tagger."""
        ignoreregex = None
        config = get_config()
        pattern = config.setting['ignore_regex']
        if pattern:
            try:
                ignoreregex = re.compile(pattern)
            except re.error as e:
                log.error("Failed evaluating regular expression for ignore_regex: %s", e)
        ignore_hidden = config.setting["ignore_hidden_files"]
        new_files = []
        for filename in filenames:
            filename = normpath(filename)
            if ignore_hidden and is_hidden(filename):
                log.debug("File ignored (hidden): %r", filename)
                continue
            # Ignore .smbdelete* files which Applie iOS SMB creates by renaming a file when it cannot delete it
            if os.path.basename(filename).startswith(".smbdelete"):
                log.debug("File ignored (.smbdelete): %r", filename)
                continue
            if ignoreregex is not None and ignoreregex.search(filename):
                log.info("File ignored (matching %r): %r", pattern, filename)
                continue
            if filename not in self.files:
                file = open_file(filename)
                if file:
                    self.files[filename] = file
                    new_files.append(file)
                QtCore.QCoreApplication.processEvents()
        if new_files:
            log.debug("Adding files %r", new_files)
            new_files.sort(key=lambda x: x.filename)
            self.window.suspend_while_loading_enter()
            self._pending_files_count += len(new_files)
            unmatched_files = []
            for i, file in enumerate(new_files):
                file.load(partial(self._file_loaded, target=target, unmatched_files=unmatched_files))
                # Calling processEvents helps processing the _file_loaded
                # callbacks in between, which keeps the UI more responsive.
                # Avoid calling it to often to not slow down the loading to much
                # Using an uneven number to have the unclustered file counter
                # not look stuck in certain digits.
                if i % 17 == 0:
                    QtCore.QCoreApplication.processEvents()

    @staticmethod
    def _scan_paths_recursive(paths, recursive, ignore_hidden):
        local_paths = list(paths)
        while local_paths:
            current_path = normpath(local_paths.pop(0))
            try:
                if os.path.isdir(current_path):
                    for entry in os.scandir(current_path):
                        if ignore_hidden and is_hidden(entry.path):
                            continue
                        if recursive and entry.is_dir():
                            local_paths.append(entry.path)
                        else:
                            yield entry.path
                else:
                    yield current_path
            except OSError as err:
                log.warning(err)

    def add_paths(self, paths, target=None):
        config = get_config()
        files = self._scan_paths_recursive(
            paths, config.setting['recursively_add_files'], config.setting["ignore_hidden_files"]
        )
        self.add_files(files, target=target)

    def get_file_lookup(self):
        """Return a FileLookup object."""
        config = get_config()
        return FileLookup(
            self, config.setting['server_host'], config.setting['server_port'], self.browser_integration.port
        )

    def search(self, text, search_type, adv=False, mbid_matched_callback=None, force_browser=False):
        """Search on the MusicBrainz website."""
        search_types = {
            'track': {'entity': 'recording', 'dialog': TrackSearchDialog},
            'album': {'entity': 'release', 'dialog': AlbumSearchDialog},
            'artist': {'entity': 'artist', 'dialog': ArtistSearchDialog},
        }
        if search_type not in search_types:
            return
        search = search_types[search_type]
        lookup = self.get_file_lookup()
        config = get_config()
        if config.setting["builtin_search"] and not force_browser:
            if not lookup.mbid_lookup(text, search['entity'], mbid_matched_callback=mbid_matched_callback):
                dialog = search['dialog'](self.window)
                dialog.search(text)
                dialog.exec()
        else:
            lookup.search_entity(
                search['entity'], text, adv, mbid_matched_callback=mbid_matched_callback, force_browser=force_browser
            )

    def collection_lookup(self):
        """Lookup the users collections on the MusicBrainz website."""
        lookup = self.get_file_lookup()
        config = get_config()
        lookup.collection_lookup(config.persist['oauth_username'])

    def browser_lookup(self, item):
        """Lookup the object's metadata on the MusicBrainz website."""
        lookup = self.get_file_lookup()
        metadata = item.metadata
        # Only lookup via MB IDs if matched to a MetadataItem; otherwise ignore and use metadata details
        if isinstance(item, MetadataItem):
            itemid = item.id
            if isinstance(item, Track):
                lookup.recording_lookup(itemid)
            elif isinstance(item, Album):
                lookup.album_lookup(itemid)
        else:
            lookup.tag_lookup(
                metadata['albumartist'] if item.is_album_like else metadata['artist'],
                metadata['album'],
                metadata['title'],
                metadata['tracknumber'],
                '' if item.is_album_like else str(metadata.length),
                item.filename if isinstance(item, File) else '',
            )

    def get_files_from_objects(self, objects, save=False):
        """Return list of unique files from list of albums, clusters, tracks or files.

        Note: Consider using picard.util.iter_files_from_objects instead, which returns an iterator.
        """
        return list(iter_files_from_objects(objects, save=save))

    def save(self, objects):
        """Save the specified objects."""
        for file in iter_files_from_objects(objects, save=True):
            file.save()

    def load_mbid(self, type, mbid):
        self.bring_tagger_front()
        if type == 'album':
            self.load_album(mbid)
        elif type == 'nat':
            self.load_nat(mbid)
        else:
            log.warning("Unknown type to load: %s", type)

    def load_album(self, album_id, discid=None):
        album_id = self.mbid_redirects.get(album_id, album_id)
        album = self.albums.get(album_id)
        if album:
            log.debug("Album %s already loaded.", album_id)
            album.add_discid(discid)
            return album
        album = Album(album_id, discid=discid)
        self.albums[album_id] = album
        self.album_added.emit(album)
        album.load()
        return album

    def load_nat(self, nat_id, node=None):
        self.create_nats()
        nat = self.get_nat_by_id(nat_id)
        if nat:
            log.debug("NAT %s already loaded.", nat_id)
            return nat
        nat = NonAlbumTrack(nat_id)
        self.nats.tracks.append(nat)
        self.nats.update(True)
        if node:
            nat._parse_recording(node)
        else:
            nat.load()
        return nat

    def get_nat_by_id(self, nat_id):
        if self.nats is not None:
            for nat in self.nats.tracks:
                if nat.id == nat_id:
                    return nat

    def get_release_group_by_id(self, rg_id):
        return self.release_groups.setdefault(rg_id, ReleaseGroup(rg_id))

    def remove_files(self, files, from_parent=True):
        """Remove files from the tagger."""
        for file in files:
            if file.filename in self.files:
                file.clear_lookup_task()
                self._acoustid.stop_analyze(file)
                del self.files[file.filename]
                file.remove(from_parent)
        self.tagger_stats_changed.emit()

    def remove_album(self, album):
        """Remove the specified album."""
        log.debug("Removing %r", album)
        if album.id not in self.albums:
            return
        album.stop_loading()
        self.remove_files(list(album.iterfiles()))
        del self.albums[album.id]
        if album.release_group:
            album.release_group.remove_album(album.id)
        if album == self.nats:
            self.nats = None
        self.album_removed.emit(album)
        run_album_post_removal_processors(album)
        self.tagger_stats_changed.emit()

    def remove_nat(self, track):
        """Remove the specified non-album track."""
        log.debug("Removing %r", track)
        self.remove_files(list(track.iterfiles()))
        if not self.nats:
            return
        self.nats.tracks.remove(track)
        if not self.nats.tracks:
            self.remove_album(self.nats)
        else:
            self.nats.update(True)

    def remove_cluster(self, cluster):
        """Remove the specified cluster."""
        if not cluster.special:
            log.debug("Removing %r", cluster)
            files = list(cluster.files)
            cluster.files = []
            cluster.clear_lookup_task()
            self.remove_files(files, from_parent=False)
            self.clusters.remove(cluster)
            self.cluster_removed.emit(cluster)

    def remove(self, objects):
        """Remove the specified objects."""
        files = []
        with self.window.ignore_selection_changes:
            for obj in objects:
                if isinstance(obj, File):
                    files.append(obj)
                elif isinstance(obj, NonAlbumTrack):
                    self.remove_nat(obj)
                elif isinstance(obj, Track):
                    files.extend(obj.files)
                elif isinstance(obj, Album):
                    self.window.set_statusbar_message(
                        N_("Removing album %(id)s: %(artist)s - %(album)s"),
                        {'id': obj.id, 'artist': obj.metadata['albumartist'], 'album': obj.metadata['album']},
                    )
                    self.remove_album(obj)
                elif isinstance(obj, UnclusteredFiles):
                    files.extend(list(obj.files))
                elif isinstance(obj, Cluster):
                    self.remove_cluster(obj)
            if files:
                self.remove_files(files)

    def _lookup_disc(self, disc, result=None, error=None):
        self.restore_cursor()
        if error is not None:
            QtWidgets.QMessageBox.critical(
                self.window, _("CD Lookup Error"), _("Error while reading CD:\n\n%s") % error
            )
        else:
            disc.lookup()

    def lookup_cd(self, action):
        """Reads CD from the selected drive and tries to lookup the DiscID on MusicBrainz."""
        config = get_config()
        if isinstance(action, QtGui.QAction):
            data = action.data()
            if data == 'logfile:eac':
                return self.lookup_discid_from_logfile()
            else:
                device = data
        elif config.setting['cd_lookup_device'] != '':
            device = config.setting['cd_lookup_device'].split(',', 1)[0]
        else:
            # rely on python-discid auto detection
            device = None

        self.run_lookup_cd(device)

    def run_lookup_cd(self, device):
        disc = Disc()
        self.set_wait_cursor()
        thread.run_task(
            partial(disc.read, encode_filename(device)), partial(self._lookup_disc, disc), traceback=log.is_debug()
        )

    def lookup_discid_from_logfile(self):
        file_chooser = FileDialog(parent=self.window)
        file_chooser.setFileMode(QtWidgets.QFileDialog.FileMode.ExistingFile)
        file_chooser.setNameFilters(
            [
                _("All supported log files") + " (*.log *.txt)",
                _("EAC / XLD / Whipper / fre:ac log files") + " (*.log)",
                _("dBpoweramp log files") + " (*.txt)",
                _("All files") + " (*)",
            ]
        )
        if file_chooser.exec():
            filepath = file_chooser.selectedFiles()[0]
            self.run_lookup_discid_from_logfile(filepath)

    def run_lookup_discid_from_logfile(self, filepath):
        disc = Disc()
        self.set_wait_cursor()
        thread.run_task(
            partial(self._parse_disc_ripping_log, disc, filepath),
            partial(self._lookup_disc, disc),
            traceback=log.is_debug(),
        )

    def _parse_disc_ripping_log(self, disc, path):
        log_readers = (
            eaclog.toc_from_file,
            whipperlog.toc_from_file,
            dbpoweramplog.toc_from_file,
        )
        for reader in log_readers:
            module_name = reader.__module__
            try:
                log.debug('Trying to parse "%s" with %s…', path, module_name)
                toc = reader(path)
                break
            except Exception:
                log.debug('Failed parsing ripping log "%s" with %s', path, module_name, exc_info=True)
        else:
            msg = N_('Failed parsing ripping log "%s"')
            log.warning(msg, path)
            raise Exception(_(msg) % path)
        disc.put(toc)

    @property
    def use_acoustid(self):
        config = get_config()
        return config.setting['fingerprinting_system'] == 'acoustid'

    def analyze(self, objs):
        """Analyze the file(s)."""
        if not self.use_acoustid:
            return
        for file in iter_files_from_objects(objs):
            if file.can_analyze:
                file.set_pending()
                self._acoustid.analyze(file, partial(file._lookup_finished, File.LOOKUP_ACOUSTID))

    def generate_fingerprints(self, objs):
        """Generate the fingerprints without matching the files."""
        if not self.use_acoustid:
            return

        def finished(file, result):
            file.clear_pending()

        for file in iter_files_from_objects(objs):
            file.set_pending()
            self._acoustid.fingerprint(file, partial(finished, file))

    # =======================================================================
    #  Metadata-based lookups
    # =======================================================================

    def autotag(self, objects):
        for obj in objects:
            if obj.can_autotag:
                obj.lookup_metadata()

    # =======================================================================
    #  Clusters
    # =======================================================================

    def cluster(self, objs, callback=None):
        """Group files with similar metadata to 'clusters'."""
        files = tuple(iter_files_from_objects(objs))
        if log.is_debug():
            limit = 5
            count = len(files)
            remain = max(0, count - limit)
            log.debug(
                "Clustering %d files: %r%s", count, files[:limit], f" and {remain} more files..." if remain else ""
            )
        thread.run_task(partial(self._do_clustering, files), partial(self._clustering_finished, callback))

    def _do_clustering(self, files):
        # The clustering algorithm should completely run in the thread,
        # hence do not return the iterator.
        return tuple(Cluster.cluster(files))

    def _clustering_finished(self, callback, result=None, error=None):
        if error:
            log.error("Error while clustering: %r", error)
            return

        with self.window.suspend_while_loading:
            for file_cluster in process_events_iter(result):
                files = set(file_cluster.files)
                if len(files) > 1:
                    cluster = self.load_cluster(file_cluster.title, file_cluster.artist)
                else:
                    cluster = self.unclustered_files
                cluster.add_files(files)

        if callback:
            callback()

    def load_cluster(self, name, artist):
        for cluster in self.clusters:
            cm = cluster.metadata
            if name == cm['album'] and artist == cm['albumartist']:
                return cluster
        cluster = Cluster(name, artist)
        self.clusters.append(cluster)
        self.cluster_added.emit(cluster)
        return cluster

    # =======================================================================
    #  Utils
    # =======================================================================

    def set_wait_cursor(self):
        """Sets the waiting cursor."""
        super().setOverrideCursor(QtGui.QCursor(QtCore.Qt.CursorShape.WaitCursor))

    def restore_cursor(self):
        """Restores the cursor set by ``set_wait_cursor``."""
        super().restoreOverrideCursor()

    def refresh(self, objs):
        for obj in objs:
            if obj.can_refresh:
                obj.load(priority=True, refresh=True)

    def bring_tagger_front(self):
        self.window.setWindowState(
            self.window.windowState() & ~QtCore.Qt.WindowState.WindowMinimized | QtCore.Qt.WindowState.WindowActive
        )
        self.window.raise_()
        self.window.activateWindow()

    @classmethod
    def instance(cls):
        return cls.__instance

    def signal(self, signum, frame):
        log.debug("signal %i received", signum)
        # Send a notification about a received signal from the signal handler
        # to Qt.
        self.signalfd[0].sendall(b"a")

    def sighandler(self):
        self.signalnotifier.setEnabled(False)
        self.quit()
        self.signalnotifier.setEnabled(True)


class CmdlineArgsParser(argparse.ArgumentParser):
    def exit(self, status=0, message=None):
        if is_windowed_app():
            if message:
                show_standalone_messagebox(message)
            super().exit(status)
        else:
            super().exit(status, message)

    def error(self, message):
        if is_windowed_app():
            if message:
                show_standalone_messagebox(message)
            super().exit(2)
        else:
            super().error(message)

    def print_help(self, file=None):
        if is_windowed_app() and file is None:
            from io import StringIO

            file = StringIO()
            super().print_help(file=file)
            file.seek(0)
            show_standalone_messagebox(file.read())
        else:
            return super().print_help(file)


def is_windowed_app():
    # Return True if this is a Windows windowed application without attached console
    return IS_WIN and not sys.stdout


def show_standalone_messagebox(message, informative_text=None):
    app = QtCore.QCoreApplication.instance()
    if not app:
        app = QtWidgets.QApplication(sys.argv)
    msgbox = QtWidgets.QMessageBox()
    msgbox.setIcon(QtWidgets.QMessageBox.Icon.Information)
    msgbox.setWindowTitle(f"{PICARD_ORG_NAME} {PICARD_APP_NAME}")
    msgbox.setTextFormat(QtCore.Qt.TextFormat.PlainText)
    font = msgbox.font()
    font.setFamily(FONT_FAMILY_MONOSPACE)
    msgbox.setFont(font)
    msgbox.setText(message)
    if informative_text:
        msgbox.setInformativeText(informative_text)
    msgbox.setStandardButtons(QtWidgets.QMessageBox.StandardButton.Ok)
    msgbox.setDefaultButton(QtWidgets.QMessageBox.StandardButton.Ok)
    msgbox.exec()
    app.quit()


def print_message_and_exit(message, informative_text=None, status=0):
    if is_windowed_app():
        show_standalone_messagebox(message, informative_text)
    else:
        print(message)
        if informative_text:
            print(informative_text)
    sys.exit(status)


def print_help_for_commands():
    maxwidth = 300 if is_windowed_app() else 80
    message, informative_text = RemoteCommands.help(maxwidth)
    print_message_and_exit(message, informative_text)


def process_cmdline_args():
    parser = CmdlineArgsParser(
        formatter_class=argparse.RawDescriptionHelpFormatter,
        epilog="""If one of the filenames begins with a hyphen, use -- to separate the options from the filenames.
If a new instance will not be spawned files/directories will be passed to the existing instance""",
    )
    # Qt default arguments. Parse them so Picard does not interpret the
    # arguments as file names to load.
    parser.add_argument('-style', nargs=1, help=argparse.SUPPRESS)
    parser.add_argument('-stylesheet', nargs=1, help=argparse.SUPPRESS)
    # Same for default X arguments
    parser.add_argument('-display', nargs=1, help=argparse.SUPPRESS)

    # Picard specific arguments
    parser.add_argument(
        '-a',
        '--audit',
        action='store',
        default=None,
        help="audit events passed as a comma-separated list, prefixes supported, "
        "use all to match any (see https://docs.python.org/3/library/audit_events.html#audit-events)",
    )
    parser.add_argument('-c', '--config-file', action='store', default=None, help="location of the configuration file")
    parser.add_argument('-d', '--debug', action='store_true', help="enable debug-level logging")
    parser.add_argument(
        '-e',
        '--exec',
        nargs='+',
        action='append',
        help="send command (arguments can be entered after space) to a running instance "
        "(use `-e help` for a list of the available commands)",
        metavar='COMMAND',
    )
    parser.add_argument('-M', '--no-player', action='store_true', help="disable built-in media player")
    parser.add_argument('-N', '--no-restore', action='store_true', help="do not restore positions and/or sizes")
    parser.add_argument('-P', '--no-plugins', action='store_true', help="do not load any plugins")
    parser.add_argument('--no-crash-dialog', action='store_true', help="disable the crash dialog")
    parser.add_argument(
        '--debug-opts',
        action='store',
        default=None,
        help="comma-separated list of debug options to enable: %s" % DebugOpt.opt_names(),
    )
    parser.add_argument(
        '-s', '--stand-alone-instance', action='store_true', help="force Picard to create a new, stand-alone instance"
    )
    parser.add_argument('-v', '--version', action='store_true', help="display version information and exit")
    parser.add_argument('-V', '--long-version', action='store_true', help="display long version information and exit")
    parser.add_argument('FILE_OR_URL', nargs='*', help="the file(s), URL(s) and MBID(s) to load")

    subparsers = parser.add_subparsers(title="subcommands", dest="subcommand")
    plugin_parser = subparsers.add_parser('plugins', help="manage plugins, see plugins --help")
    plugin_parser.add_argument('-l', '--list', action='store_true', help="list installed plugins")
    plugin_parser.add_argument('-i', '--install', nargs='+', metavar='URL', help="install plugin(s) from URL(s)")
    plugin_parser.add_argument('-u', '--uninstall', nargs='+', metavar='PLUGIN', help="uninstall plugin(s)")
    plugin_parser.add_argument('-e', '--enable', nargs='+', metavar='PLUGIN', help="enable plugin(s)")
    plugin_parser.add_argument('-d', '--disable', nargs='+', metavar='PLUGIN', help="disable plugin(s)")

    args = parser.parse_args()
    args.remote_commands_help = False

    args.processable = []
    for path in args.FILE_OR_URL:
        if not urlparse(path).netloc:
            try:
                path = os.path.abspath(path)
            except FileNotFoundError:
                # os.path.abspath raises if path is relative and cwd doesn't
                # exist anymore. Just pass the path as it is and leave
                # the error handling to Picard's file loading.
                pass
        args.processable.append(f"LOAD {path}")

    if args.exec:
        for e in args.exec:
            args.remote_commands_help = args.remote_commands_help or 'HELP' in {x.upper().strip() for x in e}
            remote_command_args = e[1:] or ['']
            for arg in remote_command_args:
                args.processable.append(f"{e[0]} {arg}")

    return args


PipeStatus = namedtuple('PipeStatus', ('handler', 'is_remote'))


def setup_pipe_handler(cmdline_args):
    """Setup pipe handler, identify if the app is running as standalone or remote instance"""
    # any of the flags that change Picard's workflow significantly should trigger creation of a new instance
    if cmdline_args.stand_alone_instance:
        identifier = uuid4().hex
    else:
        if cmdline_args.config_file:
            identifier = blake2b(cmdline_args.config_file.encode('utf-8'), digest_size=16).hexdigest()
        else:
            identifier = 'main'
        if cmdline_args.no_plugins:
            identifier += '_NP'

    try:
        pipe_handler = pipe.Pipe(
            app_name=PICARD_APP_NAME,
            app_version=PICARD_FANCY_VERSION_STR,
            identifier=identifier,
            args=cmdline_args.processable,
        )
        is_remote = not pipe_handler.is_pipe_owner
    except pipe.PipeErrorNoPermission as err:
        log.error(err)
        pipe_handler = None
        is_remote = False

    return PipeStatus(handler=pipe_handler, is_remote=is_remote)


def setup_application():
    """Setup QApplication"""
    # Some libs (ie. Phonon) require those to be set
    QtWidgets.QApplication.setApplicationName(PICARD_APP_NAME)
    QtWidgets.QApplication.setOrganizationName(PICARD_ORG_NAME)
    QtWidgets.QApplication.setDesktopFileName(PICARD_APP_NAME)

    # HighDpiScaleFactorRoundingPolicy is available since Qt 5.14. This is
    # required to support fractional scaling on Windows properly.
    # It causes issues without scaling on Linux, see https://tickets.metabrainz.org/browse/PICARD-1948
    if IS_WIN:
        QtGui.QGuiApplication.setHighDpiScaleFactorRoundingPolicy(
            QtCore.Qt.HighDpiScaleFactorRoundingPolicy.PassThrough
        )

    # Enable mnemonics on all platforms, even macOS
    QtGui.qt_set_sequence_auto_mnemonic(True)


def setup_dbus():
    """Setup DBus if available"""
    try:
        from PyQt6.QtDBus import QDBusConnection

        dbus = QDBusConnection.sessionBus()
        dbus.registerService(PICARD_APP_ID)
    except ImportError:
        pass


def setup_translator(tagger):
    """Setup Qt default translations"""
    translator = QtCore.QTranslator()
    locale = QtCore.QLocale()
    translation_path = QtCore.QLibraryInfo.path(QtCore.QLibraryInfo.LibraryPath.TranslationsPath)
    log.debug("Looking for Qt locale %s in %s", locale.name(), translation_path)
    if translator.load(locale, 'qtbase_', directory=translation_path):
        tagger.installTranslator(translator)
    else:
        log.debug("Qt locale %s not available", locale.name())


def main(localedir=None, autoupdate=True):
    log.enable_default_handlers()

    """Main entry point to the program"""
    setup_application()

    signal.signal(signal.SIGINT, signal.SIG_DFL)

    cmdline_args = process_cmdline_args()

    if cmdline_args.long_version:
        _ = QtCore.QCoreApplication(sys.argv)
        print_message_and_exit(versions.as_string())
    if cmdline_args.version:
        print_message_and_exit(f"{PICARD_ORG_NAME} {PICARD_APP_NAME} {PICARD_FANCY_VERSION_STR}")
    if cmdline_args.remote_commands_help:
        print_help_for_commands()
    if cmdline_args.processable:
        log.info("Sending messages to main instance: %r", cmdline_args.processable)

    pipe_status = setup_pipe_handler(cmdline_args)

    # pipe has sent its args to existing one, doesn't need to start
    if pipe_status.is_remote:
        log.debug("No need for spawning a new instance, exiting...")
        sys.exit(0)

    setup_dbus()

    tagger = Tagger(cmdline_args, localedir, autoupdate, pipe_handler=pipe_status.handler)

    setup_translator(tagger)

    tagger.startTimer(1000)
    if cmdline_args.subcommand == 'plugins':
        exit_code = PluginCLI(tagger, cmdline_args).run()
        tagger.exit()
    else:
        exit_code = tagger.run()

    if tagger.pipe_handler.unexpected_removal:
        os._exit(exit_code)

    sys.exit(exit_code)<|MERGE_RESOLUTION|>--- conflicted
+++ resolved
@@ -102,11 +102,10 @@
     BROWSER_INTEGRATION_LOCALHOST,
     USER_DIR,
 )
-<<<<<<< HEAD
-from picard.const.appdirs import sessions_folder
-=======
-from picard.const.appdirs import plugin_folder
->>>>>>> 763bc80f
+from picard.const.appdirs import (
+    plugin_folder,
+    sessions_folder,
+)
 from picard.const.sys import (
     FROZEN_TEMP_PATH,
     IS_FROZEN,
